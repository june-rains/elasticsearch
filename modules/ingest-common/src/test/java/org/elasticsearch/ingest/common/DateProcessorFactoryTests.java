/*
 * Licensed to Elasticsearch under one or more contributor
 * license agreements. See the NOTICE file distributed with
 * this work for additional information regarding copyright
 * ownership. Elasticsearch licenses this file to you under
 * the Apache License, Version 2.0 (the "License"); you may
 * not use this file except in compliance with the License.
 * You may obtain a copy of the License at
 *
 *    http://www.apache.org/licenses/LICENSE-2.0
 *
 * Unless required by applicable law or agreed to in writing,
 * software distributed under the License is distributed on an
 * "AS IS" BASIS, WITHOUT WARRANTIES OR CONDITIONS OF ANY
 * KIND, either express or implied.  See the License for the
 * specific language governing permissions and limitations
 * under the License.
 */

package org.elasticsearch.ingest.common;

import org.elasticsearch.ElasticsearchParseException;
import org.elasticsearch.test.ESTestCase;
import org.joda.time.DateTimeZone;

import java.util.Arrays;
import java.util.Collections;
import java.util.HashMap;
import java.util.Locale;
import java.util.Map;

import static org.hamcrest.Matchers.containsString;
import static org.hamcrest.Matchers.equalTo;

public class DateProcessorFactoryTests extends ESTestCase {

    public void testBuildDefaults() throws Exception {
        DateProcessor.Factory factory = new DateProcessor.Factory();
        Map<String, Object> config = new HashMap<>();
        String sourceField = randomAsciiOfLengthBetween(1, 10);
        config.put("field", sourceField);
        config.put("formats", Collections.singletonList("dd/MM/yyyyy"));
        String processorTag = randomAsciiOfLength(10);
<<<<<<< HEAD
        config.put(AbstractProcessorFactory.TAG_KEY, processorTag);
        DateProcessor processor = factory.create(null, config);
=======
        DateProcessor processor = factory.create(processorTag, config);
>>>>>>> d24cc65c
        assertThat(processor.getTag(), equalTo(processorTag));
        assertThat(processor.getField(), equalTo(sourceField));
        assertThat(processor.getTargetField(), equalTo(DateProcessor.DEFAULT_TARGET_FIELD));
        assertThat(processor.getFormats(), equalTo(Collections.singletonList("dd/MM/yyyyy")));
        assertThat(processor.getLocale(), equalTo(Locale.ENGLISH));
        assertThat(processor.getTimezone(), equalTo(DateTimeZone.UTC));
    }

    public void testMatchFieldIsMandatory() throws Exception {
        DateProcessor.Factory factory = new DateProcessor.Factory();
        Map<String, Object> config = new HashMap<>();
        String targetField = randomAsciiOfLengthBetween(1, 10);
        config.put("target_field", targetField);
        config.put("formats", Collections.singletonList("dd/MM/yyyyy"));

        try {
            factory.create(null, config);
            fail("processor creation should have failed");
        } catch(ElasticsearchParseException e) {
            assertThat(e.getMessage(), containsString("[field] required property is missing"));
        }
    }

    public void testMatchFormatsIsMandatory() throws Exception {
        DateProcessor.Factory factory = new DateProcessor.Factory();
        Map<String, Object> config = new HashMap<>();
        String sourceField = randomAsciiOfLengthBetween(1, 10);
        String targetField = randomAsciiOfLengthBetween(1, 10);
        config.put("field", sourceField);
        config.put("target_field", targetField);

        try {
            factory.create(null, config);
            fail("processor creation should have failed");
        } catch(ElasticsearchParseException e) {
            assertThat(e.getMessage(), containsString("[formats] required property is missing"));
        }
    }

    public void testParseLocale() throws Exception {
        DateProcessor.Factory factory = new DateProcessor.Factory();
        Map<String, Object> config = new HashMap<>();
        String sourceField = randomAsciiOfLengthBetween(1, 10);
        config.put("field", sourceField);
        config.put("formats", Collections.singletonList("dd/MM/yyyyy"));
        Locale locale = randomLocale(random());
        config.put("locale", locale.toLanguageTag());

        DateProcessor processor = factory.create(null, config);
        assertThat(processor.getLocale().toLanguageTag(), equalTo(locale.toLanguageTag()));
    }

    public void testParseInvalidLocale() throws Exception {
        DateProcessor.Factory factory = new DateProcessor.Factory();
        Map<String, Object> config = new HashMap<>();
        String sourceField = randomAsciiOfLengthBetween(1, 10);
        config.put("field", sourceField);
        config.put("formats", Collections.singletonList("dd/MM/yyyyy"));
        config.put("locale", "invalid_locale");
        try {
            factory.create(null, config);
            fail("should fail with invalid locale");
        } catch (IllegalArgumentException e) {
            assertThat(e.getMessage(), equalTo("Invalid language tag specified: invalid_locale"));
        }
    }

    public void testParseTimezone() throws Exception {
        DateProcessor.Factory factory = new DateProcessor.Factory();
        Map<String, Object> config = new HashMap<>();
        String sourceField = randomAsciiOfLengthBetween(1, 10);
        config.put("field", sourceField);
        config.put("formats", Collections.singletonList("dd/MM/yyyyy"));

        DateTimeZone timezone = randomDateTimeZone();
        config.put("timezone", timezone.getID());
        DateProcessor processor = factory.create(null, config);
        assertThat(processor.getTimezone(), equalTo(timezone));
    }

    public void testParseInvalidTimezone() throws Exception {
        DateProcessor.Factory factory = new DateProcessor.Factory();
        Map<String, Object> config = new HashMap<>();
        String sourceField = randomAsciiOfLengthBetween(1, 10);
        config.put("field", sourceField);
        config.put("match_formats", Collections.singletonList("dd/MM/yyyyy"));
        config.put("timezone", "invalid_timezone");
        try {
            factory.create(null, config);
            fail("invalid timezone should fail");
        } catch (IllegalArgumentException e) {
            assertThat(e.getMessage(), equalTo("The datetime zone id 'invalid_timezone' is not recognised"));
        }
    }

    public void testParseMatchFormats() throws Exception {
        DateProcessor.Factory factory = new DateProcessor.Factory();
        Map<String, Object> config = new HashMap<>();
        String sourceField = randomAsciiOfLengthBetween(1, 10);
        config.put("field", sourceField);
        config.put("formats", Arrays.asList("dd/MM/yyyy", "dd-MM-yyyy"));

        DateProcessor processor = factory.create(null, config);
        assertThat(processor.getFormats(), equalTo(Arrays.asList("dd/MM/yyyy", "dd-MM-yyyy")));
    }

    public void testParseMatchFormatsFailure() throws Exception {
        DateProcessor.Factory factory = new DateProcessor.Factory();
        Map<String, Object> config = new HashMap<>();
        String sourceField = randomAsciiOfLengthBetween(1, 10);
        config.put("field", sourceField);
        config.put("formats", "dd/MM/yyyy");

        try {
            factory.create(null, config);
            fail("processor creation should have failed");
        } catch(ElasticsearchParseException e) {
            assertThat(e.getMessage(), containsString("[formats] property isn't a list, but of type [java.lang.String]"));
        }
    }

    public void testParseTargetField() throws Exception {
        DateProcessor.Factory factory = new DateProcessor.Factory();
        Map<String, Object> config = new HashMap<>();
        String sourceField = randomAsciiOfLengthBetween(1, 10);
        String targetField = randomAsciiOfLengthBetween(1, 10);
        config.put("field", sourceField);
        config.put("target_field", targetField);
        config.put("formats", Arrays.asList("dd/MM/yyyy", "dd-MM-yyyy"));

        DateProcessor processor = factory.create(null, config);
        assertThat(processor.getTargetField(), equalTo(targetField));
    }
}<|MERGE_RESOLUTION|>--- conflicted
+++ resolved
@@ -41,12 +41,7 @@
         config.put("field", sourceField);
         config.put("formats", Collections.singletonList("dd/MM/yyyyy"));
         String processorTag = randomAsciiOfLength(10);
-<<<<<<< HEAD
-        config.put(AbstractProcessorFactory.TAG_KEY, processorTag);
-        DateProcessor processor = factory.create(null, config);
-=======
-        DateProcessor processor = factory.create(processorTag, config);
->>>>>>> d24cc65c
+        DateProcessor processor = factory.create(null, processorTag, config);
         assertThat(processor.getTag(), equalTo(processorTag));
         assertThat(processor.getField(), equalTo(sourceField));
         assertThat(processor.getTargetField(), equalTo(DateProcessor.DEFAULT_TARGET_FIELD));
@@ -63,7 +58,7 @@
         config.put("formats", Collections.singletonList("dd/MM/yyyyy"));
 
         try {
-            factory.create(null, config);
+            factory.create(null, null, config);
             fail("processor creation should have failed");
         } catch(ElasticsearchParseException e) {
             assertThat(e.getMessage(), containsString("[field] required property is missing"));
@@ -79,7 +74,7 @@
         config.put("target_field", targetField);
 
         try {
-            factory.create(null, config);
+            factory.create(null, null, config);
             fail("processor creation should have failed");
         } catch(ElasticsearchParseException e) {
             assertThat(e.getMessage(), containsString("[formats] required property is missing"));
@@ -95,7 +90,7 @@
         Locale locale = randomLocale(random());
         config.put("locale", locale.toLanguageTag());
 
-        DateProcessor processor = factory.create(null, config);
+        DateProcessor processor = factory.create(null, null, config);
         assertThat(processor.getLocale().toLanguageTag(), equalTo(locale.toLanguageTag()));
     }
 
@@ -107,7 +102,7 @@
         config.put("formats", Collections.singletonList("dd/MM/yyyyy"));
         config.put("locale", "invalid_locale");
         try {
-            factory.create(null, config);
+            factory.create(null, null, config);
             fail("should fail with invalid locale");
         } catch (IllegalArgumentException e) {
             assertThat(e.getMessage(), equalTo("Invalid language tag specified: invalid_locale"));
@@ -123,7 +118,7 @@
 
         DateTimeZone timezone = randomDateTimeZone();
         config.put("timezone", timezone.getID());
-        DateProcessor processor = factory.create(null, config);
+        DateProcessor processor = factory.create(null, null, config);
         assertThat(processor.getTimezone(), equalTo(timezone));
     }
 
@@ -135,7 +130,7 @@
         config.put("match_formats", Collections.singletonList("dd/MM/yyyyy"));
         config.put("timezone", "invalid_timezone");
         try {
-            factory.create(null, config);
+            factory.create(null, null, config);
             fail("invalid timezone should fail");
         } catch (IllegalArgumentException e) {
             assertThat(e.getMessage(), equalTo("The datetime zone id 'invalid_timezone' is not recognised"));
@@ -149,7 +144,7 @@
         config.put("field", sourceField);
         config.put("formats", Arrays.asList("dd/MM/yyyy", "dd-MM-yyyy"));
 
-        DateProcessor processor = factory.create(null, config);
+        DateProcessor processor = factory.create(null, null, config);
         assertThat(processor.getFormats(), equalTo(Arrays.asList("dd/MM/yyyy", "dd-MM-yyyy")));
     }
 
@@ -161,7 +156,7 @@
         config.put("formats", "dd/MM/yyyy");
 
         try {
-            factory.create(null, config);
+            factory.create(null, null, config);
             fail("processor creation should have failed");
         } catch(ElasticsearchParseException e) {
             assertThat(e.getMessage(), containsString("[formats] property isn't a list, but of type [java.lang.String]"));
@@ -177,7 +172,7 @@
         config.put("target_field", targetField);
         config.put("formats", Arrays.asList("dd/MM/yyyy", "dd-MM-yyyy"));
 
-        DateProcessor processor = factory.create(null, config);
+        DateProcessor processor = factory.create(null, null, config);
         assertThat(processor.getTargetField(), equalTo(targetField));
     }
 }