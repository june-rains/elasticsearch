--- conflicted
+++ resolved
@@ -29,12 +29,8 @@
     InternalMedianAbsoluteDeviation(String name, Map<String, Object> metadata, DocValueFormat format, TDigestState valuesSketch) {
         super(name, Objects.requireNonNull(format), metadata);
         this.valuesSketch = Objects.requireNonNull(valuesSketch);
-<<<<<<< HEAD
-        this.medianAbsoluteDeviation = computeMedianAbsoluteDeviation(this.valuesSketch);
-=======
 
         this.medianAbsoluteDeviation = valuesSketch.computeMedianAbsoluteDeviation();
->>>>>>> d0076567
     }
 
     public InternalMedianAbsoluteDeviation(StreamInput in) throws IOException {
