/*
 * Licensed to Elasticsearch under one or more contributor
 * license agreements. See the NOTICE file distributed with
 * this work for additional information regarding copyright
 * ownership. Elasticsearch licenses this file to you under
 * the Apache License, Version 2.0 (the "License"); you may
 * not use this file except in compliance with the License.
 * You may obtain a copy of the License at
 *
 *    http://www.apache.org/licenses/LICENSE-2.0
 *
 * Unless required by applicable law or agreed to in writing,
 * software distributed under the License is distributed on an
 * "AS IS" BASIS, WITHOUT WARRANTIES OR CONDITIONS OF ANY
 * KIND, either express or implied.  See the License for the
 * specific language governing permissions and limitations
 * under the License.
 */
package org.elasticsearch.plugins;

import com.google.common.base.Charsets;
import com.google.common.hash.Hashing;
import org.apache.http.impl.client.HttpClients;
import org.apache.lucene.util.LuceneTestCase;
import org.elasticsearch.Version;
import org.elasticsearch.common.Base64;
import org.elasticsearch.common.cli.CliTool;
import org.elasticsearch.common.cli.CliTool.ExitStatus;
import org.elasticsearch.common.cli.CliToolTestCase.CaptureOutputTerminal;
import org.elasticsearch.common.collect.Tuple;
import org.elasticsearch.common.settings.Settings;
import org.elasticsearch.env.Environment;
import org.elasticsearch.node.internal.InternalSettingsPreparer;
import org.elasticsearch.test.ESIntegTestCase;
import org.elasticsearch.test.ESIntegTestCase.ClusterScope;
import org.elasticsearch.test.junit.annotations.Network;
import org.elasticsearch.test.rest.client.http.HttpRequestBuilder;
import org.elasticsearch.test.rest.client.http.HttpResponse;
import org.jboss.netty.bootstrap.ServerBootstrap;
import org.jboss.netty.channel.*;
import org.jboss.netty.channel.socket.nio.NioServerSocketChannelFactory;
import org.jboss.netty.handler.codec.http.*;
import org.jboss.netty.handler.ssl.SslContext;
import org.jboss.netty.handler.ssl.SslHandler;
import org.jboss.netty.handler.ssl.util.InsecureTrustManagerFactory;
import org.jboss.netty.handler.ssl.util.SelfSignedCertificate;
import org.junit.After;
import org.junit.Before;
import org.junit.Test;

import javax.net.ssl.HttpsURLConnection;
import javax.net.ssl.SSLContext;
import javax.net.ssl.SSLSocketFactory;
import java.io.BufferedWriter;
import java.io.FileOutputStream;
import java.io.IOException;
import java.io.PrintStream;
import java.net.InetSocketAddress;
import java.nio.charset.StandardCharsets;
import java.nio.file.FileVisitResult;
import java.nio.file.Files;
import java.nio.file.Path;
import java.nio.file.SimpleFileVisitor;
import java.nio.file.attribute.BasicFileAttributes;
import java.nio.file.attribute.PosixFileAttributeView;
import java.nio.file.attribute.PosixFileAttributes;
import java.nio.file.attribute.PosixFilePermission;
import java.util.ArrayList;
import java.util.List;
import java.util.Locale;
import java.util.zip.ZipEntry;
import java.util.zip.ZipOutputStream;

import static org.elasticsearch.common.cli.CliTool.ExitStatus.USAGE;
import static org.elasticsearch.common.cli.CliToolTestCase.args;
import static org.elasticsearch.common.io.FileSystemUtilsTests.assertFileContent;
import static org.elasticsearch.common.settings.Settings.settingsBuilder;
import static org.elasticsearch.plugins.PluginInfoTests.writeProperties;
import static org.elasticsearch.test.ESIntegTestCase.Scope;
import static org.elasticsearch.test.hamcrest.ElasticsearchAssertions.*;
import static org.hamcrest.Matchers.*;
import static org.jboss.netty.handler.codec.http.HttpVersion.HTTP_1_1;

@ClusterScope(scope = Scope.TEST, numDataNodes = 0, transportClientRatio = 0.0)
@LuceneTestCase.SuppressFileSystems("*") // TODO: clean up this test to allow extra files
// TODO: jimfs is really broken here (throws wrong exception from detection method).
// if its in your classpath, then do not use plugins!!!!!!
public class PluginManagerIT extends ESIntegTestCase {

    private Tuple<Settings, Environment> initialSettings;
    private CaptureOutputTerminal terminal = new CaptureOutputTerminal();

    @Before
    public void setup() throws Exception {
        initialSettings = buildInitialSettings();
        System.setProperty("es.default.path.home", initialSettings.v1().get("path.home"));
        Path binDir = initialSettings.v2().binFile();
        if (!Files.exists(binDir)) {
            Files.createDirectories(binDir);
        }
        Path configDir = initialSettings.v2().configFile();
        if (!Files.exists(configDir)) {
            Files.createDirectories(configDir);
        }
    }

    @After
    public void clearPathHome() {
        System.clearProperty("es.default.path.home");
    }

<<<<<<< HEAD
=======
    private void writeSha1(Path file, boolean corrupt) throws IOException {
        String sha1Hex = Hashing.sha1().hashBytes(Files.readAllBytes(file)).toString();
        try (BufferedWriter out = Files.newBufferedWriter(file.resolveSibling(file.getFileName() + ".sha1"), Charsets.UTF_8)) {
            out.write(sha1Hex);
            if (corrupt) {
                out.write("bad");
            }
        }
    }

    private void writeMd5(Path file, boolean corrupt) throws IOException {
        String md5Hex = Hashing.md5().hashBytes(Files.readAllBytes(file)).toString();
        try (BufferedWriter out = Files.newBufferedWriter(file.resolveSibling(file.getFileName() + ".md5"), Charsets.UTF_8)) {
            out.write(md5Hex);
            if (corrupt) {
                out.write("bad");
            }
        }
    }

>>>>>>> 59f390f5
    /** creates a plugin .zip and returns the url for testing */
    private String createPlugin(final Path structure, String... properties) throws IOException {
        writeProperties(structure, properties);
        Path zip = createTempDir().resolve(structure.getFileName() + ".zip");
        try (ZipOutputStream stream = new ZipOutputStream(Files.newOutputStream(zip))) {
            Files.walkFileTree(structure, new SimpleFileVisitor<Path>() {
                @Override
                public FileVisitResult visitFile(Path file, BasicFileAttributes attrs) throws IOException {
                    stream.putNextEntry(new ZipEntry(structure.relativize(file).toString()));
                    Files.copy(file, stream);
                    return FileVisitResult.CONTINUE;
                }
            });
        }
        if (randomBoolean()) {
            writeSha1(zip, false);
        } else if (randomBoolean()) {
            writeMd5(zip, false);
        }
        return zip.toUri().toURL().toString();
    }

    /** creates a plugin .zip and bad checksum file and returns the url for testing */
    private String createPluginWithBadChecksum(final Path structure, String... properties) throws IOException {
        writeProperties(structure, properties);
        Path zip = createTempDir().resolve(structure.getFileName() + ".zip");
        try (ZipOutputStream stream = new ZipOutputStream(Files.newOutputStream(zip))) {
            Files.walkFileTree(structure, new SimpleFileVisitor<Path>() {
                @Override
                public FileVisitResult visitFile(Path file, BasicFileAttributes attrs) throws IOException {
                    stream.putNextEntry(new ZipEntry(structure.relativize(file).toString()));
                    Files.copy(file, stream);
                    return FileVisitResult.CONTINUE;
                }
            });
        }
        if (randomBoolean()) {
            writeSha1(zip, true);
        } else {
            writeMd5(zip, true);
        }
        return zip.toUri().toURL().toString();
    }
    @Test
    public void testThatPluginNameMustBeSupplied() throws IOException {
        Path pluginDir = createTempDir().resolve("fake-plugin");
        String pluginUrl = createPlugin(pluginDir,
            "description", "fake desc",
            "version", "1.0",
            "elasticsearch.version", Version.CURRENT.toString(),
            "jvm", "true",
            "classname", "FakePlugin");
        assertStatus("install --url " + pluginUrl, USAGE);
    }

    @Test
    public void testLocalPluginInstallWithBinAndConfig() throws Exception {
        String pluginName = "fake-plugin";
        Path pluginDir = createTempDir().resolve(pluginName);
        // create bin/tool and config/file
        Files.createDirectories(pluginDir.resolve("bin"));
        Files.createFile(pluginDir.resolve("bin").resolve("tool"));
        Files.createDirectories(pluginDir.resolve("config"));
        Files.createFile(pluginDir.resolve("config").resolve("file"));

        String pluginUrl = createPlugin(pluginDir,
            "description", "fake desc",
            "version", "1.0",
            "elasticsearch.version", Version.CURRENT.toString(),
            "java.version", System.getProperty("java.specification.version"),
            "jvm", "true",
            "classname", "FakePlugin");

        Environment env = initialSettings.v2();
        Path binDir = env.binFile();
        Path pluginBinDir = binDir.resolve(pluginName);

        Path pluginConfigDir = env.configFile().resolve(pluginName);
        assertStatusOk("install " + pluginName + " --url " + pluginUrl + " --verbose");

        terminal.getTerminalOutput().clear();
        assertStatusOk("list");
        assertThat(terminal.getTerminalOutput(), hasItem(containsString(pluginName)));

        assertDirectoryExists(pluginBinDir);
        assertDirectoryExists(pluginConfigDir);
        Path toolFile = pluginBinDir.resolve("tool");
        assertFileExists(toolFile);

        // check that the file is marked executable, without actually checking that we can execute it.
        PosixFileAttributeView view = Files.getFileAttributeView(toolFile, PosixFileAttributeView.class);
        // the view might be null, on e.g. windows, there is nothing to check there!
        if (view != null) {
            PosixFileAttributes attributes = view.readAttributes();
            assertThat(attributes.permissions(), hasItem(PosixFilePermission.OWNER_EXECUTE));
            assertThat(attributes.permissions(), hasItem(PosixFilePermission.OWNER_READ));
        }
    }

    /**
     * Test for #7890
     */
    @Test
    public void testLocalPluginInstallWithBinAndConfigInAlreadyExistingConfigDir_7890() throws Exception {
        String pluginName = "fake-plugin";
        Path pluginDir = createTempDir().resolve(pluginName);
        // create config/test.txt with contents 'version1'
        Files.createDirectories(pluginDir.resolve("config"));
        Files.write(pluginDir.resolve("config").resolve("test.txt"), "version1".getBytes(StandardCharsets.UTF_8));

        String pluginUrl = createPlugin(pluginDir,
            "description", "fake desc",
            "version", "1.0",
            "elasticsearch.version", Version.CURRENT.toString(),
            "java.version", System.getProperty("java.specification.version"),
            "jvm", "true",
            "classname", "FakePlugin");

        Environment env = initialSettings.v2();
        Path pluginConfigDir = env.configFile().resolve(pluginName);

        assertStatusOk(String.format(Locale.ROOT, "install %s --url %s --verbose", pluginName, pluginUrl));

        /*
        First time, our plugin contains:
        - config/test.txt (version1)
         */
        assertFileContent(pluginConfigDir, "test.txt", "version1");

        // We now remove the plugin
        assertStatusOk("remove " + pluginName);

        // We should still have test.txt
        assertFileContent(pluginConfigDir, "test.txt", "version1");

        // Installing a new plugin version
        /*
        Second time, our plugin contains:
        - config/test.txt (version2)
        - config/dir/testdir.txt (version1)
        - config/dir/subdir/testsubdir.txt (version1)
         */
        Files.write(pluginDir.resolve("config").resolve("test.txt"), "version2".getBytes(StandardCharsets.UTF_8));
        Files.createDirectories(pluginDir.resolve("config").resolve("dir").resolve("subdir"));
        Files.write(pluginDir.resolve("config").resolve("dir").resolve("testdir.txt"), "version1".getBytes(StandardCharsets.UTF_8));
        Files.write(pluginDir.resolve("config").resolve("dir").resolve("subdir").resolve("testsubdir.txt"), "version1".getBytes(StandardCharsets.UTF_8));
        pluginUrl = createPlugin(pluginDir,
                "description", "fake desc",
                "version", "2.0",
                "elasticsearch.version", Version.CURRENT.toString(),
                "java.version", System.getProperty("java.specification.version"),
                "jvm", "true",
                "classname", "FakePlugin");

        assertStatusOk(String.format(Locale.ROOT, "install %s --url %s --verbose", pluginName, pluginUrl));

        assertFileContent(pluginConfigDir, "test.txt", "version1");
        assertFileContent(pluginConfigDir, "test.txt.new", "version2");
        assertFileContent(pluginConfigDir, "dir/testdir.txt", "version1");
        assertFileContent(pluginConfigDir, "dir/subdir/testsubdir.txt", "version1");

        // Removing
        assertStatusOk("remove " + pluginName);
        assertFileContent(pluginConfigDir, "test.txt", "version1");
        assertFileContent(pluginConfigDir, "test.txt.new", "version2");
        assertFileContent(pluginConfigDir, "dir/testdir.txt", "version1");
        assertFileContent(pluginConfigDir, "dir/subdir/testsubdir.txt", "version1");

        // Installing a new plugin version
        /*
        Third time, our plugin contains:
        - config/test.txt (version3)
        - config/test2.txt (version1)
        - config/dir/testdir.txt (version2)
        - config/dir/testdir2.txt (version1)
        - config/dir/subdir/testsubdir.txt (version2)
         */
        Files.write(pluginDir.resolve("config").resolve("test.txt"), "version3".getBytes(StandardCharsets.UTF_8));
        Files.write(pluginDir.resolve("config").resolve("test2.txt"), "version1".getBytes(StandardCharsets.UTF_8));
        Files.write(pluginDir.resolve("config").resolve("dir").resolve("testdir.txt"), "version2".getBytes(StandardCharsets.UTF_8));
        Files.write(pluginDir.resolve("config").resolve("dir").resolve("testdir2.txt"), "version1".getBytes(StandardCharsets.UTF_8));
        Files.write(pluginDir.resolve("config").resolve("dir").resolve("subdir").resolve("testsubdir.txt"), "version2".getBytes(StandardCharsets.UTF_8));
        pluginUrl = createPlugin(pluginDir,
                "description", "fake desc",
                "version", "3.0",
                "elasticsearch.version", Version.CURRENT.toString(),
                "java.version", System.getProperty("java.specification.version"),
                "jvm", "true",
                "classname", "FakePlugin");

        assertStatusOk(String.format(Locale.ROOT, "install %s --url %s --verbose", pluginName, pluginUrl));

        assertFileContent(pluginConfigDir, "test.txt", "version1");
        assertFileContent(pluginConfigDir, "test2.txt", "version1");
        assertFileContent(pluginConfigDir, "test.txt.new", "version3");
        assertFileContent(pluginConfigDir, "dir/testdir.txt", "version1");
        assertFileContent(pluginConfigDir, "dir/testdir.txt.new", "version2");
        assertFileContent(pluginConfigDir, "dir/testdir2.txt", "version1");
        assertFileContent(pluginConfigDir, "dir/subdir/testsubdir.txt", "version1");
        assertFileContent(pluginConfigDir, "dir/subdir/testsubdir.txt.new", "version2");
    }

    // For #7152
    @Test
    public void testLocalPluginInstallWithBinOnly_7152() throws Exception {
        String pluginName = "fake-plugin";
        Path pluginDir = createTempDir().resolve(pluginName);
        // create bin/tool
        Files.createDirectories(pluginDir.resolve("bin"));
        Files.createFile(pluginDir.resolve("bin").resolve("tool"));;
        String pluginUrl = createPlugin(pluginDir,
            "description", "fake desc",
            "version", "1.0",
            "elasticsearch.version", Version.CURRENT.toString(),
            "java.version", System.getProperty("java.specification.version"),
            "jvm", "true",
            "classname", "FakePlugin");

        Environment env = initialSettings.v2();
        Path binDir = env.binFile();
        Path pluginBinDir = binDir.resolve(pluginName);

        assertStatusOk(String.format(Locale.ROOT, "install %s --url %s --verbose", pluginName, pluginUrl));
        assertThatPluginIsListed(pluginName);
        assertDirectoryExists(pluginBinDir);
    }

    @Test
    public void testListInstalledEmpty() throws IOException {
        assertStatusOk("list");
        assertThat(terminal.getTerminalOutput(), hasItem(containsString("No plugin detected")));
    }

    @Test
    public void testListInstalledEmptyWithExistingPluginDirectory() throws IOException {
        Files.createDirectory(initialSettings.v2().pluginsFile());
        assertStatusOk("list");
        assertThat(terminal.getTerminalOutput(), hasItem(containsString("No plugin detected")));
    }

    @Test
    public void testInstallPlugin() throws IOException {
        String pluginName = "fake-plugin";
        Path pluginDir = createTempDir().resolve(pluginName);
        String pluginUrl = createPlugin(pluginDir,
            "description", "fake desc",
            "version", "1.0",
            "elasticsearch.version", Version.CURRENT.toString(),
            "java.version", System.getProperty("java.specification.version"),
            "jvm", "true",
            "classname", "FakePlugin");
        assertStatusOk(String.format(Locale.ROOT, "install %s --url %s --verbose", pluginName, pluginUrl));
        assertThatPluginIsListed(pluginName);
    }

    @Test
    public void testInstallSitePlugin() throws IOException {
        String pluginName = "fake-plugin";
        Path pluginDir = createTempDir().resolve(pluginName);
        Files.createDirectories(pluginDir.resolve("_site"));
        Files.createFile(pluginDir.resolve("_site").resolve("somefile"));
        String pluginUrl = createPlugin(pluginDir,
                "description", "fake desc",
                "version", "1.0",
                "site", "true");
        assertStatusOk(String.format(Locale.ROOT, "install %s --url %s --verbose", pluginName, pluginUrl));
        assertThatPluginIsListed(pluginName);
        // We want to check that Plugin Manager moves content to _site
        assertFileExists(initialSettings.v2().pluginsFile().resolve(pluginName).resolve("_site"));
    }

    @Test
    public void testInstallPluginWithBadChecksum() throws IOException {
        String pluginName = "fake-plugin";
        Path pluginDir = createTempDir().resolve(pluginName);
        Files.createDirectories(pluginDir.resolve("_site"));
        Files.createFile(pluginDir.resolve("_site").resolve("somefile"));
        String pluginUrl = createPluginWithBadChecksum(pluginDir,
                "description", "fake desc",
                "version", "1.0",
                "site", "true");
        assertStatus(String.format(Locale.ROOT, "install %s --url %s --verbose", pluginName, pluginUrl),
                ExitStatus.IO_ERROR);
        assertThatPluginIsNotListed(pluginName);
        assertFileNotExists(initialSettings.v2().pluginsFile().resolve(pluginName).resolve("_site"));
    }

    private void singlePluginInstallAndRemove(String pluginDescriptor, String pluginName, String pluginCoordinates) throws IOException {
        logger.info("--> trying to download and install [{}]", pluginDescriptor);
        if (pluginCoordinates == null) {
            assertStatusOk(String.format(Locale.ROOT, "install %s --verbose", pluginDescriptor));
        } else {
            assertStatusOk(String.format(Locale.ROOT, "install %s --url %s --verbose", pluginDescriptor, pluginCoordinates));
        }
        assertThatPluginIsListed(pluginName);

        terminal.getTerminalOutput().clear();
        assertStatusOk("remove " + pluginDescriptor);
        assertThat(terminal.getTerminalOutput(), hasItem(containsString("Removing " + pluginDescriptor)));

        // not listed anymore
        terminal.getTerminalOutput().clear();
        assertStatusOk("list");
        assertThat(terminal.getTerminalOutput(), not(hasItem(containsString(pluginName))));
    }

    /**
     * We are ignoring by default these tests as they require to have an internet access
     * To activate the test, use -Dtests.network=true
     * We test regular form: username/reponame/version
     * It should find it in download.elasticsearch.org service
     */
    @Test
    @Network
    @AwaitsFix(bugUrl = "fails with jar hell failures - http://build-us-00.elastic.co/job/es_core_master_oracle_6/519/testReport/")
    public void testInstallPluginWithElasticsearchDownloadService() throws IOException {
        assumeTrue("download.elastic.co is accessible", isDownloadServiceWorking("download.elastic.co", 80, "/elasticsearch/ci-test.txt"));
        singlePluginInstallAndRemove("elasticsearch/elasticsearch-transport-thrift/2.4.0", "elasticsearch-transport-thrift", null);
    }

    /**
     * We are ignoring by default these tests as they require to have an internet access
     * To activate the test, use -Dtests.network=true
     * We test regular form: groupId/artifactId/version
     * It should find it in maven central service
     */
    @Test
    @Network
    @AwaitsFix(bugUrl = "fails with jar hell failures - http://build-us-00.elastic.co/job/es_core_master_oracle_6/519/testReport/")
    public void testInstallPluginWithMavenCentral() throws IOException {
        assumeTrue("search.maven.org is accessible", isDownloadServiceWorking("search.maven.org", 80, "/"));
        assumeTrue("repo1.maven.org is accessible", isDownloadServiceWorking("repo1.maven.org", 443, "/maven2/org/elasticsearch/elasticsearch-transport-thrift/2.4.0/elasticsearch-transport-thrift-2.4.0.pom"));
        singlePluginInstallAndRemove("org.elasticsearch/elasticsearch-transport-thrift/2.4.0", "elasticsearch-transport-thrift", null);
    }

    /**
     * We are ignoring by default these tests as they require to have an internet access
     * To activate the test, use -Dtests.network=true
     * We test site plugins from github: userName/repoName
     * It should find it on github
     */
    @Test
    @Network @AwaitsFix(bugUrl = "needs to be adapted to 2.0")
    public void testInstallPluginWithGithub() throws IOException {
        assumeTrue("github.com is accessible", isDownloadServiceWorking("github.com", 443, "/"));
        singlePluginInstallAndRemove("elasticsearch/kibana", "kibana", null);
    }

    private boolean isDownloadServiceWorking(String host, int port, String resource) {
        try {
            String protocol = port == 443 ? "https" : "http";
            HttpResponse response = new HttpRequestBuilder(HttpClients.createDefault()).protocol(protocol).host(host).port(port).path(resource).execute();
            if (response.getStatusCode() != 200) {
                logger.warn("[{}{}] download service is not working. Disabling current test.", host, resource);
                return false;
            }
            return true;
        } catch (Throwable t) {
            logger.warn("[{}{}] download service is not working. Disabling current test.", host, resource);
        }
        return false;
    }

    @Test
    public void testRemovePlugin() throws Exception {
        String pluginName = "plugintest";
        Path pluginDir = createTempDir().resolve(pluginName);
        String pluginUrl = createPlugin(pluginDir,
            "description", "fake desc",
            "version", "1.0.0",
            "elasticsearch.version", Version.CURRENT.toString(),
            "java.version", System.getProperty("java.specification.version"),
            "jvm", "true",
            "classname", "FakePlugin");

        // We want to remove plugin with plugin short name
        singlePluginInstallAndRemove("plugintest", "plugintest", pluginUrl);

        // We want to remove plugin with groupid/artifactid/version form
        singlePluginInstallAndRemove("groupid/plugintest/1.0.0", "plugintest", pluginUrl);

        // We want to remove plugin with groupid/artifactid form
        singlePluginInstallAndRemove("groupid/plugintest", "plugintest", pluginUrl);
    }

    @Test
    public void testRemovePlugin_NullName_ThrowsException() throws IOException {
        assertStatus("remove ", USAGE);
    }

    @Test
    public void testRemovePluginWithURLForm() throws Exception {
        assertStatus("remove file://whatever", USAGE);
        assertThat(terminal.getTerminalOutput(), hasItem(containsString("Illegal plugin name")));
    }

    @Test
    public void testForbiddenPluginNames() throws IOException {
        assertStatus("remove elasticsearch", USAGE);
        assertStatus("remove elasticsearch.bat", USAGE);
        assertStatus("remove elasticsearch.in.sh", USAGE);
        assertStatus("remove plugin", USAGE);
        assertStatus("remove plugin.bat", USAGE);
        assertStatus("remove service.bat", USAGE);
        assertStatus("remove ELASTICSEARCH", USAGE);
        assertStatus("remove ELASTICSEARCH.IN.SH", USAGE);
    }

    @Test
    public void testOfficialPluginName_ThrowsException() throws IOException {
        PluginManager.checkForOfficialPlugins("elasticsearch-analysis-icu");
        PluginManager.checkForOfficialPlugins("elasticsearch-analysis-kuromoji");
        PluginManager.checkForOfficialPlugins("elasticsearch-analysis-phonetic");
        PluginManager.checkForOfficialPlugins("elasticsearch-analysis-smartcn");
        PluginManager.checkForOfficialPlugins("elasticsearch-analysis-stempel");
        PluginManager.checkForOfficialPlugins("elasticsearch-cloud-aws");
        PluginManager.checkForOfficialPlugins("elasticsearch-cloud-azure");
        PluginManager.checkForOfficialPlugins("elasticsearch-cloud-gce");
        PluginManager.checkForOfficialPlugins("elasticsearch-delete-by-query");
        PluginManager.checkForOfficialPlugins("elasticsearch-lang-javascript");
        PluginManager.checkForOfficialPlugins("elasticsearch-lang-python");

        try {
            PluginManager.checkForOfficialPlugins("elasticsearch-mapper-attachment");
            fail("elasticsearch-mapper-attachment should not be allowed");
        } catch (IllegalArgumentException e) {
            // We expect that error
        }
    }

    @Test
    public void testThatBasicAuthIsRejectedOnHttp() throws Exception {
        assertStatus(String.format(Locale.ROOT, "install foo --url http://user:pass@localhost:12345/foo.zip --verbose"), CliTool.ExitStatus.IO_ERROR);
        assertThat(terminal.getTerminalOutput(), hasItem(containsString("Basic auth is only supported for HTTPS!")));
    }

    @Test
    public void testThatBasicAuthIsSupportedWithHttps() throws Exception {
        assumeTrue("test requires security manager to be disabled", System.getSecurityManager() == null);

        SSLSocketFactory defaultSocketFactory = HttpsURLConnection.getDefaultSSLSocketFactory();
        ServerBootstrap serverBootstrap = new ServerBootstrap(new NioServerSocketChannelFactory());
        SelfSignedCertificate ssc = new SelfSignedCertificate("localhost");

        try {

            //  Create a trust manager that does not validate certificate chains:
            SSLContext sc = SSLContext.getInstance("SSL");
            sc.init(null,  InsecureTrustManagerFactory.INSTANCE.getTrustManagers(), null);
            HttpsURLConnection.setDefaultSSLSocketFactory(sc.getSocketFactory());

            final List<HttpRequest> requests = new ArrayList<>();
            final SslContext sslContext = SslContext.newServerContext(ssc.certificate(), ssc.privateKey());

            serverBootstrap.setPipelineFactory(new ChannelPipelineFactory() {
                @Override
                public ChannelPipeline getPipeline() throws Exception {
                    return Channels.pipeline(
                            new SslHandler(sslContext.newEngine()),
                            new HttpRequestDecoder(),
                            new HttpResponseEncoder(),
                            new LoggingServerHandler(requests)
                    );
                }
            });

            Channel channel = serverBootstrap.bind(new InetSocketAddress("localhost", 0));
            int port = ((InetSocketAddress) channel.getLocalAddress()).getPort();
            // IO_ERROR because there is no real file delivered...
            assertStatus(String.format(Locale.ROOT, "install foo --url https://user:pass@localhost:%s/foo.zip --verbose --timeout 1s", port), ExitStatus.IO_ERROR);

            // ensure that we did not try any other data source like download.elastic.co, in case we specified our own local URL
            assertThat(terminal.getTerminalOutput(), not(hasItem(containsString("download.elastic.co"))));

            assertThat(requests, hasSize(1));
            String msg = String.format(Locale.ROOT, "Request header did not contain Authorization header, terminal output was: %s", terminal.getTerminalOutput());
            assertThat(msg, requests.get(0).headers().contains("Authorization"), is(true));
            assertThat(msg, requests.get(0).headers().get("Authorization"), is("Basic " + Base64.encodeBytes("user:pass".getBytes(Charsets.UTF_8))));
        } finally {
            HttpsURLConnection.setDefaultSSLSocketFactory(defaultSocketFactory);
            serverBootstrap.releaseExternalResources();
            ssc.delete();
        }
    }

    private static class LoggingServerHandler extends SimpleChannelUpstreamHandler {

        private List<HttpRequest> requests;

        public LoggingServerHandler(List<HttpRequest> requests) {
            this.requests = requests;
        }

        @Override
        public void messageReceived(final ChannelHandlerContext ctx, final MessageEvent e) throws InterruptedException {
            final HttpRequest request = (HttpRequest) e.getMessage();
            requests.add(request);
            final org.jboss.netty.handler.codec.http.HttpResponse response = new DefaultHttpResponse(HTTP_1_1, HttpResponseStatus.BAD_REQUEST);
            ctx.getChannel().write(response);
        }
    }



    private Tuple<Settings, Environment> buildInitialSettings() throws IOException {
        Settings settings = settingsBuilder()
                .put("discovery.zen.ping.multicast.enabled", false)
                .put("http.enabled", true)
                .put("path.home", createTempDir()).build();
        return InternalSettingsPreparer.prepareSettings(settings, false);
    }

    private void assertStatusOk(String command) {
        assertStatus(command, ExitStatus.OK);
    }

    private void assertStatus(String command, ExitStatus exitStatus) {
        ExitStatus status = new PluginManagerCliParser(terminal).execute(args(command));
        assertThat("Terminal output was: " + terminal.getTerminalOutput(), status, is(exitStatus));
    }

    private void assertThatPluginIsListed(String pluginName) {
        terminal.getTerminalOutput().clear();
        assertStatusOk("list");
        String message = String.format(Locale.ROOT, "Terminal output was: %s", terminal.getTerminalOutput());
        assertThat(message, terminal.getTerminalOutput(), hasItem(containsString(pluginName)));
    }

    private void assertThatPluginIsNotListed(String pluginName) {
        terminal.getTerminalOutput().clear();
        assertStatusOk("list");
        String message = String.format(Locale.ROOT, "Terminal output was: %s", terminal.getTerminalOutput());
        assertFalse(message, terminal.getTerminalOutput().contains(pluginName));
    }
}<|MERGE_RESOLUTION|>--- conflicted
+++ resolved
@@ -109,8 +109,6 @@
         System.clearProperty("es.default.path.home");
     }
 
-<<<<<<< HEAD
-=======
     private void writeSha1(Path file, boolean corrupt) throws IOException {
         String sha1Hex = Hashing.sha1().hashBytes(Files.readAllBytes(file)).toString();
         try (BufferedWriter out = Files.newBufferedWriter(file.resolveSibling(file.getFileName() + ".sha1"), Charsets.UTF_8)) {
@@ -131,7 +129,6 @@
         }
     }
 
->>>>>>> 59f390f5
     /** creates a plugin .zip and returns the url for testing */
     private String createPlugin(final Path structure, String... properties) throws IOException {
         writeProperties(structure, properties);
