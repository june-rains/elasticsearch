/*
 * Licensed to Elasticsearch under one or more contributor
 * license agreements. See the NOTICE file distributed with
 * this work for additional information regarding copyright
 * ownership. Elasticsearch licenses this file to you under
 * the Apache License, Version 2.0 (the "License"); you may
 * not use this file except in compliance with the License.
 * You may obtain a copy of the License at
 *
 *    http://www.apache.org/licenses/LICENSE-2.0
 *
 * Unless required by applicable law or agreed to in writing,
 * software distributed under the License is distributed on an
 * "AS IS" BASIS, WITHOUT WARRANTIES OR CONDITIONS OF ANY
 * KIND, either express or implied.  See the License for the
 * specific language governing permissions and limitations
 * under the License.
 */
package org.elasticsearch.index.shard;

import org.apache.lucene.document.Field;
import org.apache.lucene.document.NumericDocValuesField;
import org.apache.lucene.index.CorruptIndexException;
import org.apache.lucene.index.DirectoryReader;
import org.apache.lucene.index.IndexCommit;
import org.apache.lucene.index.Term;
import org.apache.lucene.search.IndexSearcher;
import org.apache.lucene.search.TermQuery;
import org.apache.lucene.search.TopDocs;
import org.apache.lucene.store.IOContext;
import org.apache.lucene.store.LockObtainFailedException;
import org.apache.lucene.util.Constants;
import org.apache.lucene.util.IOUtils;
import org.elasticsearch.Version;
import org.elasticsearch.action.admin.indices.flush.FlushRequest;
import org.elasticsearch.action.admin.indices.stats.CommonStats;
import org.elasticsearch.action.admin.indices.stats.CommonStatsFlags;
import org.elasticsearch.action.admin.indices.stats.IndexStats;
import org.elasticsearch.action.admin.indices.stats.ShardStats;
import org.elasticsearch.action.index.IndexRequest;
import org.elasticsearch.action.index.TransportIndexAction;
import org.elasticsearch.action.search.SearchResponse;
import org.elasticsearch.action.support.IndicesOptions;
import org.elasticsearch.cluster.ClusterInfoService;
import org.elasticsearch.cluster.ClusterService;
import org.elasticsearch.cluster.ClusterState;
import org.elasticsearch.cluster.InternalClusterInfoService;
import org.elasticsearch.cluster.metadata.IndexMetaData;
import org.elasticsearch.cluster.metadata.MetaData;
import org.elasticsearch.cluster.metadata.SnapshotId;
import org.elasticsearch.cluster.node.DiscoveryNode;
import org.elasticsearch.cluster.routing.AllocationId;
import org.elasticsearch.cluster.routing.RestoreSource;
import org.elasticsearch.cluster.routing.ShardRouting;
import org.elasticsearch.cluster.routing.ShardRoutingHelper;
import org.elasticsearch.cluster.routing.ShardRoutingState;
import org.elasticsearch.cluster.routing.TestShardRouting;
import org.elasticsearch.cluster.routing.UnassignedInfo;
import org.elasticsearch.common.bytes.BytesArray;
import org.elasticsearch.common.bytes.BytesReference;
import org.elasticsearch.common.io.stream.BytesStreamOutput;
import org.elasticsearch.common.io.stream.StreamInput;
import org.elasticsearch.common.lease.Releasable;
import org.elasticsearch.common.lease.Releasables;
import org.elasticsearch.common.logging.ESLogger;
import org.elasticsearch.common.settings.Settings;
import org.elasticsearch.common.transport.DummyTransportAddress;
import org.elasticsearch.common.unit.ByteSizeUnit;
import org.elasticsearch.common.unit.ByteSizeValue;
import org.elasticsearch.common.xcontent.XContentBuilder;
import org.elasticsearch.common.xcontent.XContentFactory;
import org.elasticsearch.env.Environment;
import org.elasticsearch.env.NodeEnvironment;
import org.elasticsearch.env.ShardLock;
import org.elasticsearch.index.Index;
import org.elasticsearch.index.IndexService;
import org.elasticsearch.index.IndexSettings;
import org.elasticsearch.index.NodeServicesProvider;
import org.elasticsearch.index.engine.Engine;
import org.elasticsearch.index.engine.EngineException;
import org.elasticsearch.index.fielddata.FieldDataStats;
import org.elasticsearch.index.fielddata.IndexFieldData;
import org.elasticsearch.index.flush.FlushStats;
import org.elasticsearch.index.mapper.MappedFieldType;
import org.elasticsearch.index.mapper.Mapping;
import org.elasticsearch.index.mapper.ParseContext;
import org.elasticsearch.index.mapper.ParsedDocument;
import org.elasticsearch.index.mapper.Uid;
import org.elasticsearch.index.mapper.internal.UidFieldMapper;
import org.elasticsearch.index.snapshots.IndexShardRepository;
import org.elasticsearch.index.snapshots.IndexShardSnapshotStatus;
import org.elasticsearch.index.store.Store;
import org.elasticsearch.index.translog.Translog;
import org.elasticsearch.indices.IndicesService;
import org.elasticsearch.indices.recovery.RecoveryState;
import org.elasticsearch.plugins.Plugin;
import org.elasticsearch.test.DummyShardLock;
import org.elasticsearch.test.ESSingleNodeTestCase;
import org.elasticsearch.test.FieldMaskingReader;
import org.elasticsearch.test.IndexSettingsModule;
import org.elasticsearch.test.InternalSettingsPlugin;
import org.elasticsearch.test.VersionUtils;
import org.elasticsearch.test.junit.annotations.TestLogging;

import java.io.IOException;
import java.nio.file.Files;
import java.nio.file.Path;
import java.nio.file.StandardCopyOption;
import java.util.ArrayList;
import java.util.Arrays;
import java.util.Collection;
import java.util.HashSet;
import java.util.List;
import java.util.Set;
import java.util.concurrent.BrokenBarrierException;
import java.util.concurrent.CountDownLatch;
import java.util.concurrent.CyclicBarrier;
import java.util.concurrent.ExecutionException;
import java.util.concurrent.atomic.AtomicBoolean;
import java.util.concurrent.atomic.AtomicInteger;

import static org.elasticsearch.cluster.metadata.IndexMetaData.SETTING_NUMBER_OF_REPLICAS;
import static org.elasticsearch.cluster.metadata.IndexMetaData.SETTING_NUMBER_OF_SHARDS;
import static org.elasticsearch.cluster.metadata.IndexMetaData.SETTING_VERSION_CREATED;
import static org.elasticsearch.common.lucene.Lucene.cleanLuceneIndex;
import static org.elasticsearch.common.settings.Settings.settingsBuilder;
import static org.elasticsearch.common.xcontent.ToXContent.EMPTY_PARAMS;
import static org.elasticsearch.common.xcontent.XContentFactory.jsonBuilder;
import static org.elasticsearch.index.query.QueryBuilders.matchAllQuery;
import static org.elasticsearch.test.hamcrest.ElasticsearchAssertions.assertAcked;
import static org.elasticsearch.test.hamcrest.ElasticsearchAssertions.assertHitCount;
import static org.elasticsearch.test.hamcrest.ElasticsearchAssertions.assertNoFailures;
import static org.elasticsearch.test.hamcrest.ElasticsearchAssertions.assertSearchHits;
import static org.hamcrest.Matchers.containsString;
import static org.hamcrest.Matchers.equalTo;
import static org.hamcrest.Matchers.greaterThan;

/**
 * Simple unit-test IndexShard related operations.
 */
public class IndexShardTests extends ESSingleNodeTestCase {

    @Override
    protected Collection<Class<? extends Plugin>> getPlugins() {
        return pluginList(InternalSettingsPlugin.class);
    }

    public void testWriteShardState() throws Exception {
        try (NodeEnvironment env = newNodeEnvironment()) {
            ShardId id = new ShardId("foo", "fooUUID", 1);
            long version = between(1, Integer.MAX_VALUE / 2);
            boolean primary = randomBoolean();
            AllocationId allocationId = randomBoolean() ? null : randomAllocationId();
            ShardStateMetaData state1 = new ShardStateMetaData(version, primary, "fooUUID", allocationId);
            write(state1, env.availableShardPaths(id));
            ShardStateMetaData shardStateMetaData = load(logger, env.availableShardPaths(id));
            assertEquals(shardStateMetaData, state1);

            ShardStateMetaData state2 = new ShardStateMetaData(version, primary, "fooUUID", allocationId);
            write(state2, env.availableShardPaths(id));
            shardStateMetaData = load(logger, env.availableShardPaths(id));
            assertEquals(shardStateMetaData, state1);

            ShardStateMetaData state3 = new ShardStateMetaData(version + 1, primary, "fooUUID", allocationId);
            write(state3, env.availableShardPaths(id));
            shardStateMetaData = load(logger, env.availableShardPaths(id));
            assertEquals(shardStateMetaData, state3);
            assertEquals("fooUUID", state3.indexUUID);
        }
    }

    public void testLockTryingToDelete() throws Exception {
        createIndex("test");
        ensureGreen();
        NodeEnvironment env = getInstanceFromNode(NodeEnvironment.class);
<<<<<<< HEAD
        Path[] shardPaths = env.availableShardPaths(new ShardId("test", "_na_", 0));
        logger.info("--> paths: [{}]", (Object) shardPaths);
=======
        ClusterService cs = getInstanceFromNode(ClusterService.class);
        final Index index = cs.state().metaData().index("test").getIndex();
        Path[] shardPaths = env.availableShardPaths(new ShardId(index, 0));
        logger.info("--> paths: [{}]", (Object)shardPaths);
>>>>>>> ef4293a9
        // Should not be able to acquire the lock because it's already open
        try {
            NodeEnvironment.acquireFSLockForPaths(IndexSettingsModule.newIndexSettings("test", Settings.EMPTY), shardPaths);
            fail("should not have been able to acquire the lock");
        } catch (LockObtainFailedException e) {
            assertTrue("msg: " + e.getMessage(), e.getMessage().contains("unable to acquire write.lock"));
        }
        // Test without the regular shard lock to assume we can acquire it
        // (worst case, meaning that the shard lock could be acquired and
        // we're green to delete the shard's directory)
        ShardLock sLock = new DummyShardLock(new ShardId(index, 0));
        try {
            env.deleteShardDirectoryUnderLock(sLock, IndexSettingsModule.newIndexSettings("test", Settings.EMPTY));
            fail("should not have been able to delete the directory");
        } catch (LockObtainFailedException e) {
            assertTrue("msg: " + e.getMessage(), e.getMessage().contains("unable to acquire write.lock"));
        }
    }

    public void testPersistenceStateMetadataPersistence() throws Exception {
        createIndex("test");
        ensureGreen();
        IndicesService indicesService = getInstanceFromNode(IndicesService.class);
        NodeEnvironment env = getInstanceFromNode(NodeEnvironment.class);
        IndexService test = indicesService.indexService(resolveIndex("test"));
        IndexShard shard = test.getShardOrNull(0);
        ShardStateMetaData shardStateMetaData = load(logger, env.availableShardPaths(shard.shardId));
        assertEquals(getShardStateMetadata(shard), shardStateMetaData);
        ShardRouting routing = new ShardRouting(shard.shardRouting);
        shard.updateRoutingEntry(routing, true);

        shardStateMetaData = load(logger, env.availableShardPaths(shard.shardId));
        assertEquals(shardStateMetaData, getShardStateMetadata(shard));
        assertEquals(shardStateMetaData, new ShardStateMetaData(routing.primary(), shard.indexSettings().getUUID(), routing.allocationId()));

        // check that we don't write shard state metadata if persist == false
        ShardRouting updatedRouting = new ShardRouting(shard.shardRouting);
        TestShardRouting.relocate(updatedRouting, "some node", 42L);
        shard.updateRoutingEntry(updatedRouting, false);
        shardStateMetaData = load(logger, env.availableShardPaths(shard.shardId));
        assertFalse("shard state persisted despite of persist=false", shardStateMetaData.equals(getShardStateMetadata(shard)));
        assertEquals("shard state persisted despite of persist=false", shardStateMetaData, new ShardStateMetaData(routing.primary(), shard.indexSettings().getUUID(), routing.allocationId()));

        // check that we write shard state metadata if persist == true
        shard.updateRoutingEntry(routing, false); // move back state in IndexShard
        routing = new ShardRouting(updatedRouting);
        shard.updateRoutingEntry(routing, true);
        shardStateMetaData = load(logger, env.availableShardPaths(shard.shardId));
        assertEquals(shardStateMetaData, getShardStateMetadata(shard));
        assertEquals(shardStateMetaData, new ShardStateMetaData(routing.primary(), shard.indexSettings().getUUID(), routing.allocationId()));
    }

    public void testFailShard() throws Exception {
        createIndex("test");
        ensureGreen();
        IndicesService indicesService = getInstanceFromNode(IndicesService.class);
        NodeEnvironment env = getInstanceFromNode(NodeEnvironment.class);
        IndexService test = indicesService.indexService(resolveIndex("test"));
        IndexShard shard = test.getShardOrNull(0);
        // fail shard
        shard.failShard("test shard fail", new CorruptIndexException("", ""));
        // check state file still exists
        ShardStateMetaData shardStateMetaData = load(logger, env.availableShardPaths(shard.shardId));
        assertEquals(shardStateMetaData, getShardStateMetadata(shard));
        ShardPath shardPath = ShardPath.loadShardPath(logger, env, shard.shardId(), test.getIndexSettings());
        assertNotNull(shardPath);
        // but index can't be opened for a failed shard
        assertThat("store index should be corrupted", Store.canOpenIndex(logger, shardPath.resolveIndex(), shard.shardId()), equalTo(false));
    }

    ShardStateMetaData getShardStateMetadata(IndexShard shard) {
        ShardRouting shardRouting = shard.routingEntry();
        if (shardRouting == null) {
            return null;
        } else {
            return new ShardStateMetaData(shardRouting.primary(), shard.indexSettings().getUUID(), shardRouting.allocationId());
        }
    }

    private AllocationId randomAllocationId() {
        AllocationId allocationId = AllocationId.newInitializing();
        if (randomBoolean()) {
            allocationId = AllocationId.newRelocation(allocationId);
        }
        return allocationId;
    }

    public void testShardStateMetaHashCodeEquals() {
        AllocationId allocationId = randomBoolean() ? null : randomAllocationId();
        ShardStateMetaData meta = new ShardStateMetaData(randomLong(), randomBoolean(), randomRealisticUnicodeOfCodepointLengthBetween(1, 10), allocationId);

        assertEquals(meta, new ShardStateMetaData(meta.legacyVersion, meta.primary, meta.indexUUID, meta.allocationId));
        assertEquals(meta.hashCode(), new ShardStateMetaData(meta.legacyVersion, meta.primary, meta.indexUUID, meta.allocationId).hashCode());

        assertFalse(meta.equals(new ShardStateMetaData(meta.legacyVersion, !meta.primary, meta.indexUUID, meta.allocationId)));
        assertFalse(meta.equals(new ShardStateMetaData(meta.legacyVersion + 1, meta.primary, meta.indexUUID, meta.allocationId)));
        assertFalse(meta.equals(new ShardStateMetaData(meta.legacyVersion, !meta.primary, meta.indexUUID + "foo", meta.allocationId)));
        assertFalse(meta.equals(new ShardStateMetaData(meta.legacyVersion, !meta.primary, meta.indexUUID + "foo", randomAllocationId())));
        Set<Integer> hashCodes = new HashSet<>();
        for (int i = 0; i < 30; i++) { // just a sanity check that we impl hashcode
            allocationId = randomBoolean() ? null : randomAllocationId();
            meta = new ShardStateMetaData(randomLong(), randomBoolean(), randomRealisticUnicodeOfCodepointLengthBetween(1, 10), allocationId);
            hashCodes.add(meta.hashCode());
        }
        assertTrue("more than one unique hashcode expected but got: " + hashCodes.size(), hashCodes.size() > 1);

    }

    public void testDeleteIndexPreventsNewOperations() throws InterruptedException, ExecutionException, IOException {
        assertAcked(client().admin().indices().prepareCreate("test").setSettings(Settings.builder().put("index.number_of_shards", 1).put("index.number_of_replicas", 0)).get());
        ensureGreen("test");
        IndicesService indicesService = getInstanceFromNode(IndicesService.class);
        IndexService indexService = indicesService.indexServiceSafe(resolveIndex("test"));
        IndexShard indexShard = indexService.getShardOrNull(0);
        client().admin().indices().prepareDelete("test").get();
        assertThat(indexShard.getActiveOperationsCount(), equalTo(0));
        try {
            indexShard.acquirePrimaryOperationLock();
            fail("we should not be able to increment anymore");
        } catch (IndexShardClosedException e) {
            // expected
        }
        try {
            indexShard.acquireReplicaOperationLock(indexShard.routingEntry().primaryTerm());
            fail("we should not be able to increment anymore");
        } catch (IndexShardClosedException e) {
            // expected
        }
    }

    public void testIndexOperationsCounter() throws InterruptedException, ExecutionException, IOException {
        assertAcked(client().admin().indices().prepareCreate("test").setSettings(Settings.builder().put("index.number_of_shards", 1).put("index.number_of_replicas", 0)).get());
        ensureGreen("test");
        IndicesService indicesService = getInstanceFromNode(IndicesService.class);
        IndexService indexService = indicesService.indexServiceSafe(resolveIndex("test"));
        IndexShard indexShard = indexService.getShardOrNull(0);
        final long primaryTerm = indexShard.shardRouting.primaryTerm();
        // ugly hack to allow the shard to operated both as a replica and a primary
        ShardRouting temp = indexShard.routingEntry();
        ShardRouting newShardRouting = TestShardRouting.newShardRouting(temp.index(), temp.id(), temp.currentNodeId(), "BLA!", temp.primaryTerm(),
                temp.primary(), ShardRoutingState.INITIALIZING, AllocationId.newRelocation(temp.allocationId()));
        indexShard.updateRoutingEntry(newShardRouting, false);
        assertEquals(0, indexShard.getActiveOperationsCount());
        Releasable operation1;
        if (randomBoolean()) {
            operation1 = indexShard.acquirePrimaryOperationLock();
        } else {
            operation1 = indexShard.acquireReplicaOperationLock(primaryTerm);
        }
        assertEquals(1, indexShard.getActiveOperationsCount());
        Releasable operation2;
        if (randomBoolean()) {
            operation2 = indexShard.acquirePrimaryOperationLock();
        } else {
            operation2 = indexShard.acquireReplicaOperationLock(primaryTerm);
        }
        assertEquals(2, indexShard.getActiveOperationsCount());

        try {
            indexShard.acquireReplicaOperationLock(primaryTerm - 1);
            fail("you can not increment the operation counter with an older primary term");
        } catch (IllegalIndexShardStateException e) {
            assertThat(e.getMessage(), containsString("operation term"));
            assertThat(e.getMessage(), containsString("too old"));
        }

        // but you can increment with a newer one..
        indexShard.acquireReplicaOperationLock(primaryTerm + 1 + randomInt(20)).close();
        Releasables.close(operation1, operation2);
        assertEquals(0, indexShard.getActiveOperationsCount());
    }

    public void testMarkAsInactiveTriggersSyncedFlush() throws Exception {
        assertAcked(client().admin().indices().prepareCreate("test")
                .setSettings(SETTING_NUMBER_OF_SHARDS, 1, SETTING_NUMBER_OF_REPLICAS, 0));
        client().prepareIndex("test", "test").setSource("{}").get();
        ensureGreen("test");
        IndicesService indicesService = getInstanceFromNode(IndicesService.class);
        indicesService.indexService(resolveIndex("test")).getShardOrNull(0).checkIdle(0);
        assertBusy(() -> {
            IndexStats indexStats = client().admin().indices().prepareStats("test").clear().get().getIndex("test");
            assertNotNull(indexStats.getShards()[0].getCommitStats().getUserData().get(Engine.SYNC_COMMIT_ID));
            indicesService.indexService(resolveIndex("test")).getShardOrNull(0).checkIdle(0);
            }
        );
        IndexStats indexStats = client().admin().indices().prepareStats("test").get().getIndex("test");
        assertNotNull(indexStats.getShards()[0].getCommitStats().getUserData().get(Engine.SYNC_COMMIT_ID));
    }

    public static ShardStateMetaData load(ESLogger logger, Path... shardPaths) throws IOException {
        return ShardStateMetaData.FORMAT.loadLatestState(logger, shardPaths);
    }

    public static void write(ShardStateMetaData shardStateMetaData,
                             Path... shardPaths) throws IOException {
        ShardStateMetaData.FORMAT.write(shardStateMetaData, shardStateMetaData.legacyVersion, shardPaths);
    }

    public void testDurableFlagHasEffect() {
        createIndex("test");
        ensureGreen();
        client().prepareIndex("test", "bar", "1").setSource("{}").get();
        IndicesService indicesService = getInstanceFromNode(IndicesService.class);
        IndexService test = indicesService.indexService(resolveIndex("test"));
        IndexShard shard = test.getShardOrNull(0);
        setDurability(shard, Translog.Durability.REQUEST);
        assertFalse(shard.getEngine().getTranslog().syncNeeded());
        setDurability(shard, Translog.Durability.ASYNC);
        client().prepareIndex("test", "bar", "2").setSource("{}").get();
        assertTrue(shard.getEngine().getTranslog().syncNeeded());
        setDurability(shard, Translog.Durability.REQUEST);
        client().prepareDelete("test", "bar", "1").get();
        assertFalse(shard.getEngine().getTranslog().syncNeeded());

        setDurability(shard, Translog.Durability.ASYNC);
        client().prepareDelete("test", "bar", "2").get();
        assertTrue(shard.getEngine().getTranslog().syncNeeded());
        setDurability(shard, Translog.Durability.REQUEST);
        assertNoFailures(client().prepareBulk()
                .add(client().prepareIndex("test", "bar", "3").setSource("{}"))
                .add(client().prepareDelete("test", "bar", "1")).get());
        assertFalse(shard.getEngine().getTranslog().syncNeeded());

        setDurability(shard, Translog.Durability.ASYNC);
        assertNoFailures(client().prepareBulk()
                .add(client().prepareIndex("test", "bar", "4").setSource("{}"))
                .add(client().prepareDelete("test", "bar", "3")).get());
        setDurability(shard, Translog.Durability.REQUEST);
        assertTrue(shard.getEngine().getTranslog().syncNeeded());
    }

    private void setDurability(IndexShard shard, Translog.Durability durability) {
        client().admin().indices().prepareUpdateSettings(shard.shardId.getIndexName()).setSettings(settingsBuilder().put(IndexSettings.INDEX_TRANSLOG_DURABILITY_SETTING.getKey(), durability.name()).build()).get();
        assertEquals(durability, shard.getTranslogDurability());
    }

    public void testMinimumCompatVersion() {
        Version versionCreated = VersionUtils.randomVersion(random());
        assertAcked(client().admin().indices().prepareCreate("test")
                .setSettings(SETTING_NUMBER_OF_SHARDS, 1, SETTING_NUMBER_OF_REPLICAS, 0, SETTING_VERSION_CREATED, versionCreated.id));
        client().prepareIndex("test", "test").setSource("{}").get();
        ensureGreen("test");
        IndicesService indicesService = getInstanceFromNode(IndicesService.class);
        IndexShard test = indicesService.indexService(resolveIndex("test")).getShardOrNull(0);
        assertEquals(versionCreated.luceneVersion, test.minimumCompatibleVersion());
        client().prepareIndex("test", "test").setSource("{}").get();
        assertEquals(versionCreated.luceneVersion, test.minimumCompatibleVersion());
        test.getEngine().flush();
        assertEquals(Version.CURRENT.luceneVersion, test.minimumCompatibleVersion());
    }

    public void testUpdatePriority() {
        assertAcked(client().admin().indices().prepareCreate("test")
                .setSettings(IndexMetaData.SETTING_PRIORITY, 200));
        IndexService indexService = getInstanceFromNode(IndicesService.class).indexService(resolveIndex("test"));
        assertEquals(200, indexService.getIndexSettings().getSettings().getAsInt(IndexMetaData.SETTING_PRIORITY, 0).intValue());
        client().admin().indices().prepareUpdateSettings("test").setSettings(Settings.builder().put(IndexMetaData.SETTING_PRIORITY, 400).build()).get();
        assertEquals(400, indexService.getIndexSettings().getSettings().getAsInt(IndexMetaData.SETTING_PRIORITY, 0).intValue());
    }

    public void testRecoverIntoLeftover() throws IOException {
        createIndex("test");
        ensureGreen("test");
        client().prepareIndex("test", "bar", "1").setSource("{}").setRefresh(true).get();
        client().admin().indices().prepareFlush("test").get();
        SearchResponse response = client().prepareSearch("test").get();
        assertHitCount(response, 1L);
        IndicesService indicesService = getInstanceFromNode(IndicesService.class);
        IndexService test = indicesService.indexService(resolveIndex("test"));
        IndexShard shard = test.getShardOrNull(0);
        ShardPath shardPath = shard.shardPath();
        Path dataPath = shardPath.getDataPath();
        client().admin().indices().prepareClose("test").get();
        Path tempDir = createTempDir();
        Files.move(dataPath, tempDir.resolve("test"));
        client().admin().indices().prepareDelete("test").get();
        Files.createDirectories(dataPath.getParent());
        Files.move(tempDir.resolve("test"), dataPath);
        createIndex("test");
        ensureGreen("test");
        response = client().prepareSearch("test").get();
        assertHitCount(response, 0L);
    }

    public void testIndexDirIsDeletedWhenShardRemoved() throws Exception {
        Environment env = getInstanceFromNode(Environment.class);
        Path idxPath = env.sharedDataFile().resolve(randomAsciiOfLength(10));
        logger.info("--> idxPath: [{}]", idxPath);
        Settings idxSettings = Settings.builder()
                .put(IndexMetaData.SETTING_DATA_PATH, idxPath)
                .build();
        createIndex("test", idxSettings);
        ensureGreen("test");
        client().prepareIndex("test", "bar", "1").setSource("{}").setRefresh(true).get();
        SearchResponse response = client().prepareSearch("test").get();
        assertHitCount(response, 1L);
        client().admin().indices().prepareDelete("test").get();
        assertPathHasBeenCleared(idxPath);
    }

    public void testExpectedShardSizeIsPresent() throws InterruptedException {
        assertAcked(client().admin().indices().prepareCreate("test")
                .setSettings(SETTING_NUMBER_OF_SHARDS, 1, SETTING_NUMBER_OF_REPLICAS, 0));
        for (int i = 0; i < 50; i++) {
            client().prepareIndex("test", "test").setSource("{}").get();
        }
        ensureGreen("test");
        InternalClusterInfoService clusterInfoService = (InternalClusterInfoService) getInstanceFromNode(ClusterInfoService.class);
        clusterInfoService.refresh();
        ClusterState state = getInstanceFromNode(ClusterService.class).state();
        Long test = clusterInfoService.getClusterInfo().getShardSize(state.getRoutingTable().index("test").getShards().get(0).primaryShard());
        assertNotNull(test);
        assertTrue(test > 0);
    }

    public void testIndexCanChangeCustomDataPath() throws Exception {
        Environment env = getInstanceFromNode(Environment.class);
        Path idxPath = env.sharedDataFile().resolve(randomAsciiOfLength(10));
        final String INDEX = "idx";
        Path startDir = idxPath.resolve("start-" + randomAsciiOfLength(10));
        Path endDir = idxPath.resolve("end-" + randomAsciiOfLength(10));
        logger.info("--> start dir: [{}]", startDir.toAbsolutePath().toString());
        logger.info("-->   end dir: [{}]", endDir.toAbsolutePath().toString());
        // temp dirs are automatically created, but the end dir is what
        // startDir is going to be renamed as, so it needs to be deleted
        // otherwise we get all sorts of errors about the directory
        // already existing
        IOUtils.rm(endDir);

        Settings sb = Settings.builder()
                .put(IndexMetaData.SETTING_DATA_PATH, startDir.toAbsolutePath().toString())
                .build();
        Settings sb2 = Settings.builder()
                .put(IndexMetaData.SETTING_DATA_PATH, endDir.toAbsolutePath().toString())
                .build();

        logger.info("--> creating an index with data_path [{}]", startDir.toAbsolutePath().toString());
        createIndex(INDEX, sb);
        ensureGreen(INDEX);
        client().prepareIndex(INDEX, "bar", "1").setSource("{}").setRefresh(true).get();

        SearchResponse resp = client().prepareSearch(INDEX).setQuery(matchAllQuery()).get();
        assertThat("found the hit", resp.getHits().getTotalHits(), equalTo(1L));

        logger.info("--> closing the index [{}]", INDEX);
        client().admin().indices().prepareClose(INDEX).get();
        logger.info("--> index closed, re-opening...");
        client().admin().indices().prepareOpen(INDEX).get();
        logger.info("--> index re-opened");
        ensureGreen(INDEX);

        resp = client().prepareSearch(INDEX).setQuery(matchAllQuery()).get();
        assertThat("found the hit", resp.getHits().getTotalHits(), equalTo(1L));

        // Now, try closing and changing the settings

        logger.info("--> closing the index [{}]", INDEX);
        client().admin().indices().prepareClose(INDEX).get();

        logger.info("--> moving data on disk [{}] to [{}]", startDir.getFileName(), endDir.getFileName());
        assert Files.exists(endDir) == false : "end directory should not exist!";
        Files.move(startDir, endDir, StandardCopyOption.REPLACE_EXISTING);

        logger.info("--> updating settings...");
        client().admin().indices().prepareUpdateSettings(INDEX)
                .setSettings(sb2)
                .setIndicesOptions(IndicesOptions.fromOptions(true, false, true, true))
                .get();

        assert Files.exists(startDir) == false : "start dir shouldn't exist";

        logger.info("--> settings updated and files moved, re-opening index");
        client().admin().indices().prepareOpen(INDEX).get();
        logger.info("--> index re-opened");
        ensureGreen(INDEX);

        resp = client().prepareSearch(INDEX).setQuery(matchAllQuery()).get();
        assertThat("found the hit", resp.getHits().getTotalHits(), equalTo(1L));

        assertAcked(client().admin().indices().prepareDelete(INDEX));
        assertPathHasBeenCleared(startDir.toAbsolutePath().toString());
        assertPathHasBeenCleared(endDir.toAbsolutePath().toString());
    }

    public void testShardStats() throws IOException {
        createIndex("test");
        ensureGreen();
        IndicesService indicesService = getInstanceFromNode(IndicesService.class);
        IndexService test = indicesService.indexService(resolveIndex("test"));
        IndexShard shard = test.getShardOrNull(0);
        ShardStats stats = new ShardStats(shard.routingEntry(), shard.shardPath(), new CommonStats(indicesService.getIndicesQueryCache(), shard, new CommonStatsFlags()), shard.commitStats(), shard.seqNoStats());
        assertEquals(shard.shardPath().getRootDataPath().toString(), stats.getDataPath());
        assertEquals(shard.shardPath().getRootStatePath().toString(), stats.getStatePath());
        assertEquals(shard.shardPath().isCustomDataPath(), stats.isCustomDataPath());

        if (randomBoolean() || true) { // try to serialize it to ensure values survive the serialization
            BytesStreamOutput out = new BytesStreamOutput();
            stats.writeTo(out);
            StreamInput in = StreamInput.wrap(out.bytes());
            stats = ShardStats.readShardStats(in);
        }
        XContentBuilder builder = XContentFactory.jsonBuilder();
        builder.startObject();
        stats.toXContent(builder, EMPTY_PARAMS);
        builder.endObject();
        String xContent = builder.string();
        StringBuilder expectedSubSequence = new StringBuilder("\"shard_path\":{\"state_path\":\"");
        expectedSubSequence.append(shard.shardPath().getRootStatePath().toString());
        expectedSubSequence.append("\",\"data_path\":\"");
        expectedSubSequence.append(shard.shardPath().getRootDataPath().toString());
        expectedSubSequence.append("\",\"is_custom_data_path\":").append(shard.shardPath().isCustomDataPath()).append("}");
        assumeFalse("Some path weirdness on windows", Constants.WINDOWS);
        assertTrue(xContent.contains(expectedSubSequence));
    }

    private ParsedDocument testParsedDocument(String uid, String id, String type, String routing, long timestamp, long ttl, ParseContext.Document document, BytesReference source, Mapping mappingUpdate) {
        Field uidField = new Field("_uid", uid, UidFieldMapper.Defaults.FIELD_TYPE);
        Field versionField = new NumericDocValuesField("_version", 0);
        Field seqNoField = new NumericDocValuesField("_seq_no", 0);
        document.add(uidField);
        document.add(versionField);
        return new ParsedDocument(uidField, versionField, seqNoField, id, type, routing, timestamp, ttl, Arrays.asList(document), source, mappingUpdate);
    }

    public void testIndexingOperationsListeners() throws IOException {
        createIndex("test_iol");
        ensureGreen();
        client().prepareIndex("test_iol", "test", "0").setSource("{\"foo\" : \"bar\"}").setRefresh(true).get();
        IndicesService indicesService = getInstanceFromNode(IndicesService.class);
        IndexService test = indicesService.indexService(resolveIndex("test_iol"));
        IndexShard shard = test.getShardOrNull(0);
        AtomicInteger preIndex = new AtomicInteger();
        AtomicInteger postIndex = new AtomicInteger();
        AtomicInteger postIndexException = new AtomicInteger();
        AtomicInteger preDelete = new AtomicInteger();
        AtomicInteger postDelete = new AtomicInteger();
        AtomicInteger postDeleteException = new AtomicInteger();
        shard = reinitWithWrapper(test, shard, null, new IndexingOperationListener() {
            @Override
            public Engine.Index preIndex(Engine.Index operation) {
                preIndex.incrementAndGet();
                return operation;
            }

            @Override
            public void postIndex(Engine.Index index) {
                postIndex.incrementAndGet();
            }

            @Override
            public void postIndex(Engine.Index index, Throwable ex) {
                postIndexException.incrementAndGet();
            }

            @Override
            public Engine.Delete preDelete(Engine.Delete delete) {
                preDelete.incrementAndGet();
                return delete;
            }

            @Override
            public void postDelete(Engine.Delete delete) {
                postDelete.incrementAndGet();
            }

            @Override
            public void postDelete(Engine.Delete delete, Throwable ex) {
                postDeleteException.incrementAndGet();

            }
        });

        ParsedDocument doc = testParsedDocument("1", "1", "test", null, -1, -1, new ParseContext.Document(), new BytesArray(new byte[]{1}), null);
        Engine.Index index = new Engine.Index(new Term("_uid", "1"), doc);
        shard.index(index);
        assertEquals(1, preIndex.get());
        assertEquals(1, postIndex.get());
        assertEquals(0, postIndexException.get());
        assertEquals(0, preDelete.get());
        assertEquals(0, postDelete.get());
        assertEquals(0, postDeleteException.get());

        Engine.Delete delete = new Engine.Delete("test", "1", new Term("_uid", "1"));
        shard.delete(delete);

        assertEquals(1, preIndex.get());
        assertEquals(1, postIndex.get());
        assertEquals(0, postIndexException.get());
        assertEquals(1, preDelete.get());
        assertEquals(1, postDelete.get());
        assertEquals(0, postDeleteException.get());

        shard.close("Unexpected close", true);
        shard.state = IndexShardState.STARTED; // It will generate exception

        try {
            shard.index(index);
            fail();
        } catch (IllegalIndexShardStateException e) {

        }

        assertEquals(2, preIndex.get());
        assertEquals(1, postIndex.get());
        assertEquals(1, postIndexException.get());
        assertEquals(1, preDelete.get());
        assertEquals(1, postDelete.get());
        assertEquals(0, postDeleteException.get());
        try {
            shard.delete(delete);
            fail();
        } catch (IllegalIndexShardStateException e) {

        }

        assertEquals(2, preIndex.get());
        assertEquals(1, postIndex.get());
        assertEquals(1, postIndexException.get());
        assertEquals(2, preDelete.get());
        assertEquals(1, postDelete.get());
        assertEquals(1, postDeleteException.get());

    }

    public void testMaybeFlush() throws Exception {
        createIndex("test", settingsBuilder().put(IndexSettings.INDEX_TRANSLOG_DURABILITY_SETTING.getKey(), Translog.Durability.REQUEST).build());
        ensureGreen();
        IndicesService indicesService = getInstanceFromNode(IndicesService.class);
        IndexService test = indicesService.indexService(resolveIndex("test"));
        IndexShard shard = test.getShardOrNull(0);
        assertFalse(shard.shouldFlush());
        client().admin().indices().prepareUpdateSettings("test").setSettings(settingsBuilder().put(IndexSettings.INDEX_TRANSLOG_FLUSH_THRESHOLD_SIZE_SETTING.getKey(), new ByteSizeValue(133 /* size of the operation + header&footer*/, ByteSizeUnit.BYTES)).build()).get();
        client().prepareIndex("test", "test", "0").setSource("{}").setRefresh(randomBoolean()).get();
        assertFalse(shard.shouldFlush());
        ParsedDocument doc = testParsedDocument("1", "1", "test", null, -1, -1, new ParseContext.Document(), new BytesArray(new byte[]{1}), null);
        Engine.Index index = new Engine.Index(new Term("_uid", "1"), doc);
        shard.index(index);
        assertTrue(shard.shouldFlush());
        assertEquals(2, shard.getEngine().getTranslog().totalOperations());
        client().prepareIndex("test", "test", "2").setSource("{}").setRefresh(randomBoolean()).get();
        assertBusy(() -> { // this is async
            assertFalse(shard.shouldFlush());
        });
        assertEquals(0, shard.getEngine().getTranslog().totalOperations());
        shard.getEngine().getTranslog().sync();
        long size = shard.getEngine().getTranslog().sizeInBytes();
        logger.info("--> current translog size: [{}] num_ops [{}] generation [{}]", shard.getEngine().getTranslog().sizeInBytes(), shard.getEngine().getTranslog().totalOperations(), shard.getEngine().getTranslog().getGeneration());
        client().admin().indices().prepareUpdateSettings("test").setSettings(settingsBuilder().put(IndexSettings.INDEX_TRANSLOG_FLUSH_THRESHOLD_SIZE_SETTING.getKey(), new ByteSizeValue(size, ByteSizeUnit.BYTES))
                .build()).get();
        client().prepareDelete("test", "test", "2").get();
        logger.info("--> translog size after delete: [{}] num_ops [{}] generation [{}]", shard.getEngine().getTranslog().sizeInBytes(), shard.getEngine().getTranslog().totalOperations(), shard.getEngine().getTranslog().getGeneration());
        assertBusy(() -> { // this is async
            logger.info("--> translog size on iter  : [{}] num_ops [{}] generation [{}]", shard.getEngine().getTranslog().sizeInBytes(), shard.getEngine().getTranslog().totalOperations(), shard.getEngine().getTranslog().getGeneration());
            assertFalse(shard.shouldFlush());
        });
        assertEquals(0, shard.getEngine().getTranslog().totalOperations());
    }

    public void testStressMaybeFlush() throws Exception {
        createIndex("test");
        ensureGreen();
        IndicesService indicesService = getInstanceFromNode(IndicesService.class);
        IndexService test = indicesService.indexService(resolveIndex("test"));
        final IndexShard shard = test.getShardOrNull(0);
        assertFalse(shard.shouldFlush());
        client().admin().indices().prepareUpdateSettings("test").setSettings(settingsBuilder().put(IndexSettings.INDEX_TRANSLOG_FLUSH_THRESHOLD_SIZE_SETTING.getKey(), new ByteSizeValue(133/* size of the operation + header&footer*/, ByteSizeUnit.BYTES)).build()).get();
        client().prepareIndex("test", "test", "0").setSource("{}").setRefresh(randomBoolean()).get();
        assertFalse(shard.shouldFlush());
        final AtomicBoolean running = new AtomicBoolean(true);
        final int numThreads = randomIntBetween(2, 4);
        Thread[] threads = new Thread[numThreads];
        CyclicBarrier barrier = new CyclicBarrier(numThreads + 1);
        for (int i = 0; i < threads.length; i++) {
            threads[i] = new Thread() {
                @Override
                public void run() {
                    try {
                        barrier.await();
                    } catch (InterruptedException | BrokenBarrierException e) {
                        throw new RuntimeException(e);
                    }
                    while (running.get()) {
                        shard.maybeFlush();
                    }
                }
            };
            threads[i].start();
        }
        barrier.await();
        FlushStats flushStats = shard.flushStats();
        long total = flushStats.getTotal();
        client().prepareIndex("test", "test", "1").setSource("{}").get();
        assertBusy(() -> {
            assertEquals(total + 1, shard.flushStats().getTotal());
        });
        running.set(false);
        for (int i = 0; i < threads.length; i++) {
            threads[i].join();
        }
        assertEquals(total + 1, shard.flushStats().getTotal());
    }

    public void testLockingBeforeAndAfterRelocated() throws Exception {
        assertAcked(client().admin().indices().prepareCreate("test").setSettings(
                Settings.builder().put("index.number_of_shards", 1).put("index.number_of_replicas", 0)
        ).get());
        ensureGreen();
        IndicesService indicesService = getInstanceFromNode(IndicesService.class);
        IndexService test = indicesService.indexService(resolveIndex("test"));
        final IndexShard shard = test.getShardOrNull(0);
        CountDownLatch latch = new CountDownLatch(1);
        Thread recoveryThread = new Thread(() -> {
            latch.countDown();
            shard.relocated("simulated recovery");
        });

        try (Releasable ignored = shard.acquirePrimaryOperationLock()) {
            // start finalization of recovery
            recoveryThread.start();
            latch.await();
            // recovery can only be finalized after we release the current primaryOperationLock
            assertThat(shard.state(), equalTo(IndexShardState.STARTED));
        }
        // recovery can be now finalized
        recoveryThread.join();
        assertThat(shard.state(), equalTo(IndexShardState.RELOCATED));
        try (Releasable ignored = shard.acquirePrimaryOperationLock()) {
            // lock can again be acquired
            assertThat(shard.state(), equalTo(IndexShardState.RELOCATED));
        }
    }

    public void testStressRelocated() throws Exception {
        assertAcked(client().admin().indices().prepareCreate("test").setSettings(
                Settings.builder().put("index.number_of_shards", 1).put("index.number_of_replicas", 0)
        ).get());
        ensureGreen();
        IndicesService indicesService = getInstanceFromNode(IndicesService.class);
        IndexService test = indicesService.indexService(resolveIndex("test"));
        final IndexShard shard = test.getShardOrNull(0);
        final int numThreads = randomIntBetween(2, 4);
        Thread[] indexThreads = new Thread[numThreads];
        CountDownLatch allPrimaryOperationLocksAcquired = new CountDownLatch(numThreads);
        CyclicBarrier barrier = new CyclicBarrier(numThreads + 1);
        for (int i = 0; i < indexThreads.length; i++) {
            indexThreads[i] = new Thread() {
                @Override
                public void run() {
                    try (Releasable operationLock = shard.acquirePrimaryOperationLock()) {
                        allPrimaryOperationLocksAcquired.countDown();
                        barrier.await();
                    } catch (InterruptedException | BrokenBarrierException e) {
                        throw new RuntimeException(e);
                    }
                }
            };
            indexThreads[i].start();
        }
        AtomicBoolean relocated = new AtomicBoolean();
        final Thread recoveryThread = new Thread(() -> {
            shard.relocated("simulated recovery");
            relocated.set(true);
        });
        // ensure we wait for all primary operation locks to be acquired
        allPrimaryOperationLocksAcquired.await();
        // start recovery thread
        recoveryThread.start();
        assertThat(relocated.get(), equalTo(false));
        assertThat(shard.getActiveOperationsCount(), greaterThan(0));
        // ensure we only transition to RELOCATED state after pending operations completed
        assertThat(shard.state(), equalTo(IndexShardState.STARTED));
        // complete pending operations
        barrier.await();
        // complete recovery/relocation
        recoveryThread.join();
        // ensure relocated successfully once pending operations are done
        assertThat(relocated.get(), equalTo(true));
        assertThat(shard.state(), equalTo(IndexShardState.RELOCATED));
        assertThat(shard.getActiveOperationsCount(), equalTo(0));

        for (Thread indexThread : indexThreads) {
            indexThread.join();
        }
    }

    public void testRecoverFromStore() throws IOException {
        createIndex("test");
        ensureGreen();
        IndicesService indicesService = getInstanceFromNode(IndicesService.class);
        IndexService test = indicesService.indexService(resolveIndex("test"));
        final IndexShard shard = test.getShardOrNull(0);
        int translogOps = 1;
        client().prepareIndex("test", "test", "0").setSource("{}").setRefresh(randomBoolean()).get();
        if (randomBoolean()) {
            client().admin().indices().prepareFlush().get();
            translogOps = 0;
        }
        ShardRouting routing = new ShardRouting(shard.routingEntry());
        test.removeShard(0, "b/c simon says so");
        ShardRoutingHelper.reinit(routing);
        IndexShard newShard = test.createShard(routing);
        newShard.updateRoutingEntry(routing, false);
        DiscoveryNode localNode = new DiscoveryNode("foo", DummyTransportAddress.INSTANCE, Version.CURRENT);
        newShard.markAsRecovering("store", new RecoveryState(newShard.shardId(), routing.primary(), RecoveryState.Type.STORE, localNode, localNode));
        assertTrue(newShard.recoverFromStore(localNode));
        assertEquals(translogOps, newShard.recoveryState().getTranslog().recoveredOperations());
        assertEquals(translogOps, newShard.recoveryState().getTranslog().totalOperations());
        assertEquals(translogOps, newShard.recoveryState().getTranslog().totalOperationsOnStart());
        assertEquals(100.0f, newShard.recoveryState().getTranslog().recoveredPercent(), 0.01f);
        routing = new ShardRouting(routing);
        ShardRoutingHelper.moveToStarted(routing);
        newShard.updateRoutingEntry(routing, true);
        SearchResponse response = client().prepareSearch().get();
        assertHitCount(response, 1);
    }

    public void testRecoverFromCleanStore() throws IOException {
        createIndex("test");
        ensureGreen();
        IndicesService indicesService = getInstanceFromNode(IndicesService.class);
        IndexService test = indicesService.indexService(resolveIndex("test"));
        final IndexShard shard = test.getShardOrNull(0);
        client().prepareIndex("test", "test", "0").setSource("{}").setRefresh(randomBoolean()).get();
        if (randomBoolean()) {
            client().admin().indices().prepareFlush().get();
        }
        ShardRouting routing = new ShardRouting(shard.routingEntry());
        test.removeShard(0, "b/c simon says so");
        ShardRoutingHelper.reinit(routing, UnassignedInfo.Reason.INDEX_CREATED);
        IndexShard newShard = test.createShard(routing);
        newShard.updateRoutingEntry(routing, false);
        DiscoveryNode localNode = new DiscoveryNode("foo", DummyTransportAddress.INSTANCE, Version.CURRENT);
        newShard.markAsRecovering("store", new RecoveryState(newShard.shardId(), routing.primary(), RecoveryState.Type.STORE, localNode,
                localNode));
        assertTrue(newShard.recoverFromStore(localNode));
        assertEquals(0, newShard.recoveryState().getTranslog().recoveredOperations());
        assertEquals(0, newShard.recoveryState().getTranslog().totalOperations());
        assertEquals(0, newShard.recoveryState().getTranslog().totalOperationsOnStart());
        assertEquals(100.0f, newShard.recoveryState().getTranslog().recoveredPercent(), 0.01f);
        routing = new ShardRouting(routing);
        ShardRoutingHelper.moveToStarted(routing);
        newShard.updateRoutingEntry(routing, true);
        SearchResponse response = client().prepareSearch().get();
        assertHitCount(response, 0);
    }

    public void testFailIfIndexNotPresentInRecoverFromStore() throws Exception {
        createIndex("test");
        ensureGreen();
        IndicesService indicesService = getInstanceFromNode(IndicesService.class);
        DiscoveryNode localNode = new DiscoveryNode("foo", DummyTransportAddress.INSTANCE, Version.CURRENT);
        IndexService test = indicesService.indexService(resolveIndex("test"));
        final IndexShard shard = test.getShardOrNull(0);

        client().prepareIndex("test", "test", "0").setSource("{}").setRefresh(randomBoolean()).get();
        if (randomBoolean()) {
            client().admin().indices().prepareFlush().get();
        }
        final ShardRouting origRouting = shard.routingEntry();
        ShardRouting routing = new ShardRouting(origRouting);
        Store store = shard.store();
        store.incRef();
        test.removeShard(0, "b/c simon says so");
        cleanLuceneIndex(store.directory());
        store.decRef();
        ShardRoutingHelper.reinit(routing);
        IndexShard newShard = test.createShard(routing);
        newShard.updateRoutingEntry(routing, false);
        newShard.markAsRecovering("store", new RecoveryState(newShard.shardId(), routing.primary(), RecoveryState.Type.STORE, localNode, localNode));
        try {
            newShard.recoverFromStore(localNode);
            fail("index not there!");
        } catch (IndexShardRecoveryException ex) {
            assertTrue(ex.getMessage().contains("failed to fetch index version after copying it over"));
        }

        ShardRoutingHelper.moveToUnassigned(routing, new UnassignedInfo(UnassignedInfo.Reason.INDEX_CREATED, "because I say so"));
        ShardRoutingHelper.initialize(routing, origRouting.currentNodeId());
        assertTrue("it's already recovering, we should ignore new ones", newShard.ignoreRecoveryAttempt());
        try {
            newShard.markAsRecovering("store", new RecoveryState(newShard.shardId(), routing.primary(), RecoveryState.Type.STORE, localNode, localNode));
            fail("we are already recovering, can't mark again");
        } catch (IllegalIndexShardStateException e) {
            // OK!
        }
        test.removeShard(0, "I broken it");
        newShard = test.createShard(routing);
        newShard.updateRoutingEntry(routing, false);
        newShard.markAsRecovering("store", new RecoveryState(newShard.shardId(), routing.primary(), RecoveryState.Type.STORE, localNode, localNode));
        assertTrue("recover even if there is nothing to recover", newShard.recoverFromStore(localNode));

        routing = new ShardRouting(routing);
        ShardRoutingHelper.moveToStarted(routing);
        newShard.updateRoutingEntry(routing, true);
        SearchResponse response = client().prepareSearch().get();
        assertHitCount(response, 0);
        // we can't issue this request through a client because of the inconsistencies we created with the cluster state
        // doing it directly instead
        IndexRequest request = client().prepareIndex("test", "test", "0").setSource("{}").request();
        request.process(MetaData.builder().put(test.getMetaData(), false).build(), null, false, "test");
        TransportIndexAction.executeIndexRequestOnPrimary(request, newShard, null);
        newShard.refresh("test");
        assertHitCount(client().prepareSearch().get(), 1);
    }

    public void testRecoveryFailsAfterMovingToRelocatedState() throws InterruptedException, IOException {
        createIndex("test");
        ensureGreen();
        IndicesService indicesService = getInstanceFromNode(IndicesService.class);
        IndexService test = indicesService.indexService(resolveIndex("test"));
        final IndexShard shard = test.getShardOrNull(0);
        ShardRouting origRouting = shard.routingEntry();
        assertThat(shard.state(), equalTo(IndexShardState.STARTED));
        ShardRouting inRecoveryRouting = new ShardRouting(origRouting);
        ShardRoutingHelper.relocate(inRecoveryRouting, "some_node");
        shard.updateRoutingEntry(inRecoveryRouting, true);
        shard.relocated("simulate mark as relocated");
        assertThat(shard.state(), equalTo(IndexShardState.RELOCATED));
        ShardRouting failedRecoveryRouting = new ShardRouting(origRouting);
        try {
            shard.updateRoutingEntry(failedRecoveryRouting, true);
            fail("Expected IndexShardRelocatedException");
        } catch (IndexShardRelocatedException expected) {
        }
    }

    public void testRestoreShard() throws IOException {
        createIndex("test");
        createIndex("test_target");
        ensureGreen();
        IndicesService indicesService = getInstanceFromNode(IndicesService.class);
        IndexService test = indicesService.indexService(resolveIndex("test"));
        IndexService test_target = indicesService.indexService(resolveIndex("test_target"));
        final IndexShard test_shard = test.getShardOrNull(0);

        client().prepareIndex("test", "test", "0").setSource("{}").setRefresh(randomBoolean()).get();
        client().prepareIndex("test_target", "test", "1").setSource("{}").setRefresh(true).get();
        assertHitCount(client().prepareSearch("test_target").get(), 1);
        assertSearchHits(client().prepareSearch("test_target").get(), "1");
        client().admin().indices().prepareFlush("test").get(); // only flush test
        final ShardRouting origRouting = test_target.getShardOrNull(0).routingEntry();
        ShardRouting routing = new ShardRouting(origRouting);
        ShardRoutingHelper.reinit(routing);
        routing = ShardRoutingHelper.newWithRestoreSource(routing, new RestoreSource(new SnapshotId("foo", "bar"), Version.CURRENT, "test"));
        test_target.removeShard(0, "just do it man!");
        final IndexShard test_target_shard = test_target.createShard(routing);
        Store sourceStore = test_shard.store();
        Store targetStore = test_target_shard.store();

        test_target_shard.updateRoutingEntry(routing, false);
        DiscoveryNode localNode = new DiscoveryNode("foo", DummyTransportAddress.INSTANCE, Version.CURRENT);
        test_target_shard.markAsRecovering("store", new RecoveryState(routing.shardId(), routing.primary(), RecoveryState.Type.SNAPSHOT, routing.restoreSource(), localNode));
        assertTrue(test_target_shard.restoreFromRepository(new IndexShardRepository() {
            @Override
            public void snapshot(SnapshotId snapshotId, ShardId shardId, IndexCommit snapshotIndexCommit, IndexShardSnapshotStatus snapshotStatus) {
            }

            @Override
            public void restore(SnapshotId snapshotId, Version version, ShardId shardId, ShardId snapshotShardId, RecoveryState recoveryState) {
                try {
                    cleanLuceneIndex(targetStore.directory());
                    for (String file : sourceStore.directory().listAll()) {
                        if (file.equals("write.lock") || file.startsWith("extra")) {
                            continue;
                        }
                        targetStore.directory().copyFrom(sourceStore.directory(), file, file, IOContext.DEFAULT);
                    }
                } catch (Exception ex) {
                    throw new RuntimeException(ex);
                }
            }

            @Override
            public IndexShardSnapshotStatus snapshotStatus(SnapshotId snapshotId, Version version, ShardId shardId) {
                return null;
            }

            @Override
            public void verify(String verificationToken) {
            }
        }, localNode));

        routing = new ShardRouting(routing);
        ShardRoutingHelper.moveToStarted(routing);
        test_target_shard.updateRoutingEntry(routing, true);
        assertHitCount(client().prepareSearch("test_target").get(), 1);
        assertSearchHits(client().prepareSearch("test_target").get(), "0");
    }

    public void testSearcherWrapperIsUsed() throws IOException {
        createIndex("test");
        ensureGreen();
        IndicesService indicesService = getInstanceFromNode(IndicesService.class);
        IndexService indexService = indicesService.indexService(resolveIndex("test"));
        IndexShard shard = indexService.getShardOrNull(0);
        client().prepareIndex("test", "test", "0").setSource("{\"foo\" : \"bar\"}").setRefresh(true).get();
        client().prepareIndex("test", "test", "1").setSource("{\"foobar\" : \"bar\"}").setRefresh(true).get();

        Engine.GetResult getResult = shard.get(new Engine.Get(false, new Term(UidFieldMapper.NAME, Uid.createUid("test", "1"))));
        assertTrue(getResult.exists());
        assertNotNull(getResult.searcher());
        getResult.release();
        try (Engine.Searcher searcher = shard.acquireSearcher("test")) {
            TopDocs search = searcher.searcher().search(new TermQuery(new Term("foo", "bar")), 10);
            assertEquals(search.totalHits, 1);
            search = searcher.searcher().search(new TermQuery(new Term("foobar", "bar")), 10);
            assertEquals(search.totalHits, 1);
        }
        IndexSearcherWrapper wrapper = new IndexSearcherWrapper() {
            @Override
            public DirectoryReader wrap(DirectoryReader reader) throws IOException {
                return new FieldMaskingReader("foo", reader);
            }

            @Override
            public IndexSearcher wrap(IndexSearcher searcher) throws EngineException {
                return searcher;
            }
        };

        IndexShard newShard = reinitWithWrapper(indexService, shard, wrapper);
        try {
            try (Engine.Searcher searcher = newShard.acquireSearcher("test")) {
                TopDocs search = searcher.searcher().search(new TermQuery(new Term("foo", "bar")), 10);
                assertEquals(search.totalHits, 0);
                search = searcher.searcher().search(new TermQuery(new Term("foobar", "bar")), 10);
                assertEquals(search.totalHits, 1);
            }
            getResult = newShard.get(new Engine.Get(false, new Term(UidFieldMapper.NAME, Uid.createUid("test", "1"))));
            assertTrue(getResult.exists());
            assertNotNull(getResult.searcher()); // make sure get uses the wrapped reader
            assertTrue(getResult.searcher().reader() instanceof FieldMaskingReader);
            getResult.release();
        } finally {
            newShard.close("just do it", randomBoolean());
        }
    }

    public void testSearcherWrapperWorksWithGlobaOrdinals() throws IOException {
        createIndex("test");
        ensureGreen();
        IndicesService indicesService = getInstanceFromNode(IndicesService.class);
        IndexService indexService = indicesService.indexService(resolveIndex("test"));
        IndexShard shard = indexService.getShardOrNull(0);
        client().prepareIndex("test", "test", "0").setSource("{\"foo\" : \"bar\"}").setRefresh(true).get();
        client().prepareIndex("test", "test", "1").setSource("{\"foobar\" : \"bar\"}").setRefresh(true).get();

        IndexSearcherWrapper wrapper = new IndexSearcherWrapper() {
            @Override
            public DirectoryReader wrap(DirectoryReader reader) throws IOException {
                return new FieldMaskingReader("foo", reader);
            }

            @Override
            public IndexSearcher wrap(IndexSearcher searcher) throws EngineException {
                return searcher;
            }
        };

        IndexShard newShard = reinitWithWrapper(indexService, shard, wrapper);
        try {
            // test global ordinals are evicted
            MappedFieldType foo = newShard.mapperService().fullName("foo");
            IndexFieldData.Global ifd = shard.indexFieldDataService().getForField(foo);
            FieldDataStats before = shard.fieldData().stats("foo");
            assertThat(before.getMemorySizeInBytes(), equalTo(0L));
            FieldDataStats after = null;
            try (Engine.Searcher searcher = newShard.acquireSearcher("test")) {
                assumeTrue("we have to have more than one segment", searcher.getDirectoryReader().leaves().size() > 1);
                IndexFieldData indexFieldData = ifd.loadGlobal(searcher.getDirectoryReader());
                after = shard.fieldData().stats("foo");
                assertEquals(after.getEvictions(), before.getEvictions());
                // If a field doesn't exist an empty IndexFieldData is returned and that isn't cached:
                assertThat(after.getMemorySizeInBytes(), equalTo(0L));
            }
            assertEquals(shard.fieldData().stats("foo").getEvictions(), before.getEvictions());
            assertEquals(shard.fieldData().stats("foo").getMemorySizeInBytes(), after.getMemorySizeInBytes());
            newShard.flush(new FlushRequest().force(true).waitIfOngoing(true));
            newShard.refresh("test");
            assertEquals(shard.fieldData().stats("foo").getMemorySizeInBytes(), before.getMemorySizeInBytes());
            assertEquals(shard.fieldData().stats("foo").getEvictions(), before.getEvictions());
        } finally {
            newShard.close("just do it", randomBoolean());
        }
    }

    public void testSearchIsReleaseIfWrapperFails() throws IOException {
        createIndex("test");
        ensureGreen();
        IndicesService indicesService = getInstanceFromNode(IndicesService.class);
        IndexService indexService = indicesService.indexService(resolveIndex("test"));
        IndexShard shard = indexService.getShardOrNull(0);
        client().prepareIndex("test", "test", "0").setSource("{\"foo\" : \"bar\"}").setRefresh(true).get();
        IndexSearcherWrapper wrapper = new IndexSearcherWrapper() {
            @Override
            public DirectoryReader wrap(DirectoryReader reader) throws IOException {
                throw new RuntimeException("boom");
            }

            public IndexSearcher wrap(IndexSearcher searcher) throws EngineException {
                return searcher;
            }
        };

        IndexShard newShard = reinitWithWrapper(indexService, shard, wrapper);
        try {
            newShard.acquireSearcher("test");
            fail("exception expected");
        } catch (RuntimeException ex) {
            //
        } finally {
            newShard.close("just do it", randomBoolean());
        }
        // test will fail due to unclosed searchers if the searcher is not released
    }

    private final IndexShard reinitWithWrapper(IndexService indexService, IndexShard shard, IndexSearcherWrapper wrapper, IndexingOperationListener... listeners) throws IOException {
        ShardRouting routing = new ShardRouting(shard.routingEntry());
        shard.close("simon says", true);
        NodeServicesProvider indexServices = indexService.getIndexServices();
        IndexShard newShard = new IndexShard(shard.shardId(), indexService.getIndexSettings(), shard.shardPath(), shard.store(), indexService.cache(), indexService.mapperService(), indexService.similarityService(), indexService.fieldData(), shard.getEngineFactory(), indexService.getIndexEventListener(), wrapper, indexServices, indexService.getSearchSlowLog(), null, listeners);
        ShardRoutingHelper.reinit(routing);
        newShard.updateRoutingEntry(routing, false);
        DiscoveryNode localNode = new DiscoveryNode("foo", DummyTransportAddress.INSTANCE, Version.CURRENT);
        newShard.markAsRecovering("store", new RecoveryState(newShard.shardId(), routing.primary(), RecoveryState.Type.STORE, localNode, localNode));
        assertTrue(newShard.recoverFromStore(localNode));
        routing = new ShardRouting(routing);
        ShardRoutingHelper.moveToStarted(routing);
        newShard.updateRoutingEntry(routing, true);
        return newShard;
    }

    public void testTranslogRecoverySyncsTranslog() throws IOException {
        createIndex("testindexfortranslogsync");
        client().admin().indices().preparePutMapping("testindexfortranslogsync").setType("testtype").setSource(jsonBuilder().startObject()
            .startObject("testtype")
            .startObject("properties")
            .startObject("foo")
            .field("type", "text")
            .endObject()
            .endObject().endObject().endObject()).get();
        ensureGreen();
        IndicesService indicesService = getInstanceFromNode(IndicesService.class);
        IndexService test = indicesService.indexService(resolveIndex("testindexfortranslogsync"));
        IndexShard shard = test.getShardOrNull(0);
        ShardRouting routing = new ShardRouting(shard.routingEntry());
        test.removeShard(0, "b/c britta says so");
        IndexShard newShard = test.createShard(routing);
        DiscoveryNode localNode = new DiscoveryNode("foo", DummyTransportAddress.INSTANCE, Version.CURRENT);
        newShard.markAsRecovering("for testing", new RecoveryState(newShard.shardId(), routing.primary(), RecoveryState.Type.REPLICA, localNode, localNode));
        List<Translog.Operation> operations = new ArrayList<>();
        operations.add(new Translog.Index("testtype", "1", jsonBuilder().startObject().field("foo", "bar").endObject().bytes().toBytes()));
        newShard.prepareForIndexRecovery();
        newShard.recoveryState().getTranslog().totalOperations(operations.size());
        newShard.skipTranslogRecovery();
        newShard.performBatchRecovery(operations);
        assertFalse(newShard.getTranslog().syncNeeded());
    }

    public void testIndexingBufferDuringInternalRecovery() throws IOException {
        createIndex("index");
        client().admin().indices().preparePutMapping("index").setType("testtype").setSource(jsonBuilder().startObject()
                .startObject("testtype")
                .startObject("properties")
                .startObject("foo")
                .field("type", "text")
                .endObject()
                .endObject().endObject().endObject()).get();
        ensureGreen();
        IndicesService indicesService = getInstanceFromNode(IndicesService.class);
        IndexService test = indicesService.indexService(resolveIndex("index"));
        IndexShard shard = test.getShardOrNull(0);
        ShardRouting routing = new ShardRouting(shard.routingEntry());
        test.removeShard(0, "b/c britta says so");
        IndexShard newShard = test.createShard(routing);
        newShard.shardRouting = routing;
        DiscoveryNode localNode = new DiscoveryNode("foo", DummyTransportAddress.INSTANCE, Version.CURRENT);
        newShard.markAsRecovering("for testing", new RecoveryState(newShard.shardId(), routing.primary(), RecoveryState.Type.REPLICA, localNode, localNode));
        // Shard is still inactive since we haven't started recovering yet
        assertFalse(newShard.isActive());
        newShard.prepareForIndexRecovery();
        // Shard is still inactive since we haven't started recovering yet
        assertFalse(newShard.isActive());
        newShard.performTranslogRecovery(true);
        // Shard should now be active since we did recover:
        assertTrue(newShard.isActive());
    }

    public void testIndexingBufferDuringPeerRecovery() throws IOException {
        createIndex("index");
        client().admin().indices().preparePutMapping("index").setType("testtype").setSource(jsonBuilder().startObject()
                .startObject("testtype")
                .startObject("properties")
                .startObject("foo")
                .field("type", "text")
                .endObject()
                .endObject().endObject().endObject()).get();
        ensureGreen();
        IndicesService indicesService = getInstanceFromNode(IndicesService.class);
        IndexService test = indicesService.indexService(resolveIndex("index"));
        IndexShard shard = test.getShardOrNull(0);
        ShardRouting routing = new ShardRouting(shard.routingEntry());
        test.removeShard(0, "b/c britta says so");
        IndexShard newShard = test.createShard(routing);
        newShard.shardRouting = routing;
        DiscoveryNode localNode = new DiscoveryNode("foo", DummyTransportAddress.INSTANCE, Version.CURRENT);
        newShard.markAsRecovering("for testing", new RecoveryState(newShard.shardId(), routing.primary(), RecoveryState.Type.REPLICA, localNode, localNode));
        // Shard is still inactive since we haven't started recovering yet
        assertFalse(newShard.isActive());
        List<Translog.Operation> operations = new ArrayList<>();
        operations.add(new Translog.Index("testtype", "1", jsonBuilder().startObject().field("foo", "bar").endObject().bytes().toBytes()));
        newShard.prepareForIndexRecovery();
        newShard.skipTranslogRecovery();
        // Shard is still inactive since we haven't started recovering yet
        assertFalse(newShard.isActive());
        newShard.performBatchRecovery(operations);
        // Shard should now be active since we did recover:
        assertTrue(newShard.isActive());
    }
}<|MERGE_RESOLUTION|>--- conflicted
+++ resolved
@@ -173,15 +173,11 @@
         createIndex("test");
         ensureGreen();
         NodeEnvironment env = getInstanceFromNode(NodeEnvironment.class);
-<<<<<<< HEAD
-        Path[] shardPaths = env.availableShardPaths(new ShardId("test", "_na_", 0));
-        logger.info("--> paths: [{}]", (Object) shardPaths);
-=======
+
         ClusterService cs = getInstanceFromNode(ClusterService.class);
         final Index index = cs.state().metaData().index("test").getIndex();
         Path[] shardPaths = env.availableShardPaths(new ShardId(index, 0));
         logger.info("--> paths: [{}]", (Object)shardPaths);
->>>>>>> ef4293a9
         // Should not be able to acquire the lock because it's already open
         try {
             NodeEnvironment.acquireFSLockForPaths(IndexSettingsModule.newIndexSettings("test", Settings.EMPTY), shardPaths);
